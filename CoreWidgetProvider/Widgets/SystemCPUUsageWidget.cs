--- conflicted
+++ resolved
@@ -1,8 +1,7 @@
-<<<<<<< HEAD
 // Copyright (c) Microsoft Corporation and Contributors
 // Licensed under the MIT license.
 
-using System.Diagnostics;
+using System.Diagnostics;
 using System.Globalization;
 using System.Text.Json.Nodes;
 using CoreWidgetProvider.Helpers;
@@ -107,24 +106,24 @@
                 processIndex = 2;
                 break;
 
-            case WidgetAction.OpenTaskManager:
-                try
-                {
-                    Process p = new Process();
-                    p.StartInfo.FileName = "taskmgr";
-                    p.StartInfo.Verb = "runas";
-                    p.StartInfo.UseShellExecute = true;
-                    p.Start();
-
-                    Log.Logger()?.ReportDebug(Name, ShortId, "Opened task manager");
-                }
-                catch (Exception ex)
-                {
-                    Log.Logger()?.ReportError(ex.Message);
-                }
-
-                break;
-
+            case WidgetAction.OpenTaskManager:
+                try
+                {
+                    Process p = new Process();
+                    p.StartInfo.FileName = "taskmgr";
+                    p.StartInfo.Verb = "runas";
+                    p.StartInfo.UseShellExecute = true;
+                    p.Start();
+
+                    Log.Logger()?.ReportDebug(Name, ShortId, "Opened task manager");
+                }
+                catch (Exception ex)
+                {
+                    Log.Logger()?.ReportError(ex.Message);
+                }
+
+                break;
+
             case WidgetAction.Unknown:
                 Log.Logger()?.ReportError(Name, ShortId, $"Unknown verb: {actionInvokedArgs.Verb}");
                 break;
@@ -173,162 +172,4 @@
     {
         dataManager.Dispose();
     }
-}
-=======
-// Copyright (c) Microsoft Corporation and Contributors
-// Licensed under the MIT license.
-
-using System.Globalization;
-using System.Text.Json.Nodes;
-using CoreWidgetProvider.Helpers;
-using CoreWidgetProvider.Widgets.Enums;
-using Microsoft.Windows.Widgets.Providers;
-
-namespace CoreWidgetProvider.Widgets;
-internal class SystemCPUUsageWidget : CoreWidget, IDisposable
-{
-    private static Dictionary<string, string> Templates { get; set; } = new ();
-
-    protected static readonly new string Name = nameof(SystemCPUUsageWidget);
-
-    private readonly DataManager dataManager;
-
-    public SystemCPUUsageWidget()
-        : base()
-    {
-        dataManager = new (DataType.CPU, UpdateWidget);
-    }
-
-    private string SpeedToString(float cpuSpeed)
-    {
-        return string.Format(CultureInfo.InvariantCulture, "{0:0.00} GHz", cpuSpeed / 1000);
-    }
-
-    private string FloatToPercentString(float value)
-    {
-        return ((int)(value * 100)).ToString(CultureInfo.InvariantCulture) + "%";
-    }
-
-    public override void LoadContentData()
-    {
-        Log.Logger()?.ReportDebug(Name, ShortId, "Getting CPU stats");
-
-        try
-        {
-            var cpuData = new JsonObject();
-
-            var currentData = dataManager.GetCPUStats();
-
-            cpuData.Add("cpuUsage", FloatToPercentString(currentData.CpuUsage));
-            cpuData.Add("cpuSpeed", SpeedToString(currentData.CpuSpeed));
-            cpuData.Add("cpuGraphUrl", currentData.CreateCPUImageUrl());
-            cpuData.Add("chartHeight", ChartHelper.ChartHeight + "px");
-            cpuData.Add("chartWidth", ChartHelper.ChartWidth + "px");
-
-            cpuData.Add("cpuProc1", currentData.GetCpuProcessText(0));
-            cpuData.Add("cpuProc2", currentData.GetCpuProcessText(1));
-            cpuData.Add("cpuProc3", currentData.GetCpuProcessText(2));
-
-            DataState = WidgetDataState.Okay;
-            ContentData = cpuData.ToJsonString();
-        }
-        catch (Exception e)
-        {
-            Log.Logger()?.ReportError(Name, ShortId, "Error retrieving stats.", e);
-            DataState = WidgetDataState.Failed;
-            return;
-        }
-    }
-
-    public override string GetTemplatePath(WidgetPageState page)
-    {
-        return page switch
-        {
-            WidgetPageState.Content => @"Widgets\Templates\SystemCPUUsageTemplate.json",
-            WidgetPageState.Loading => @"Widgets\Templates\SystemCPUUsageTemplate.json",
-            _ => throw new NotImplementedException(),
-        };
-    }
-
-    public override string GetData(WidgetPageState page)
-    {
-        return page switch
-        {
-            WidgetPageState.Content => ContentData,
-            WidgetPageState.Loading => EmptyJson,
-
-            // In case of unknown state default to empty data
-            _ => EmptyJson,
-        };
-    }
-
-    public override void OnActionInvoked(WidgetActionInvokedArgs actionInvokedArgs)
-    {
-        var verb = GetWidgetActionForVerb(actionInvokedArgs.Verb);
-        Log.Logger()?.ReportDebug(Name, ShortId, $"ActionInvoked: {verb}");
-
-        var processIndex = -1;
-        switch (verb)
-        {
-            case WidgetAction.CpuKill1:
-                processIndex = 0;
-                break;
-
-            case WidgetAction.CpuKill2:
-                processIndex = 1;
-                break;
-
-            case WidgetAction.CpuKill3:
-                processIndex = 2;
-                break;
-
-            case WidgetAction.Unknown:
-                Log.Logger()?.ReportError(Name, ShortId, $"Unknown verb: {actionInvokedArgs.Verb}");
-                break;
-        }
-
-        if (processIndex != -1)
-        {
-            dataManager.GetCPUStats().KillTopProcess(processIndex);
-        }
-    }
-
-    protected override void SetActive()
-    {
-        ActivityState = WidgetActivityState.Active;
-        Page = WidgetPageState.Content;
-        if (ContentData == EmptyJson)
-        {
-            LoadContentData();
-        }
-
-        dataManager.Start();
-
-        LogCurrentState();
-        UpdateWidget();
-    }
-
-    protected override void SetInactive()
-    {
-        dataManager.Stop();
-
-        ActivityState = WidgetActivityState.Inactive;
-
-        LogCurrentState();
-    }
-
-    protected override void SetDeleted()
-    {
-        dataManager.Stop();
-
-        SetState(string.Empty);
-        ActivityState = WidgetActivityState.Unknown;
-        LogCurrentState();
-    }
-
-    public void Dispose()
-    {
-        dataManager.Dispose();
-    }
-}
->>>>>>> e3472ca1
+}