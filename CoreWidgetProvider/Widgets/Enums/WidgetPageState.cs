--- conflicted
+++ resolved
@@ -1,4 +1,3 @@
-<<<<<<< HEAD
 ﻿// Copyright (c) Microsoft Corporation and Contributors
 // Licensed under the MIT license.
 
@@ -11,7 +10,6 @@
     Content,
     Pattern,
 }
-=======
 ﻿// Copyright (c) Microsoft Corporation and Contributors
 // Licensed under the MIT license.
 
@@ -22,5 +20,4 @@
     Configure,
     Loading,
     Content,
-}
->>>>>>> 68539348
+}