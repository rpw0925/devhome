--- conflicted
+++ resolved
@@ -946,38 +946,22 @@
 
     // Defines how the configuration unit is to be used within the configuration system.
     [contract(Microsoft.Windows.DevHome.SDK.DevHomeContract, 2)]
-<<<<<<< HEAD
-    enum ConfigurationUnitIntent
+    enum ConfigurationUnitIntent 
     {
         // The configuration unit will only be used to Test the current system state.
         Assert,
+
         // The configuration unit will only be used to Get the current system state.
         Inform,
+
         // The configuration unit will be used to Apply the current system state.
         // The configuration unit will be used to Test and Get the current system state as part of that process.
         Apply,
+
         // The configuration unit's intent is unknown. This maps to WinGets unknown type but is currently not
         // not in use by WinGet.
         Unknown,
-    }; 
-=======
-    enum ConfigurationUnitIntent 
-    {
-        // The configuration unit will only be used to Test the current system state.
-        Assert,
-
-        // The configuration unit will only be used to Get the current system state.
-        Inform,
-
-        // The configuration unit will be used to Apply the current system state.
-        // The configuration unit will be used to Test and Get the current system state as part of that process.
-        Apply,
-
-        // The configuration unit's intent is unknown. This maps to WinGets unknown type but is currently not
-        // not in use by WinGet.
-        Unknown,
-    };
->>>>>>> d0634aaf
+    };
 
     // Information on a result for a single unit of configuration.
     [contract(Microsoft.Windows.DevHome.SDK.DevHomeContract, 2)]
@@ -1051,9 +1035,6 @@
     [contract(Microsoft.Windows.DevHome.SDK.DevHomeContract, 2)]
     runtimeclass ConfigurationUnit 
     {
-<<<<<<< HEAD
-        ConfigurationUnit(String type, String identifier, ConfigurationUnitState state, Boolean isGroup, Windows.Foundation.Collections.IVector<ConfigurationUnit> units, Windows.Foundation.Collections.ValueSet settings, ConfigurationUnitIntent intent);
-=======
         ConfigurationUnit(
             String type,
             String identifier,
@@ -1062,7 +1043,6 @@
             Windows.Foundation.Collections.IVector<ConfigurationUnit> units, 
             Windows.Foundation.Collections.ValueSet settings, 
             ConfigurationUnitIntent intent);
->>>>>>> d0634aaf
 
         // The type of the unit being configured; not a name for this instance.
         String Type
@@ -1162,16 +1142,12 @@
     [contract(Microsoft.Windows.DevHome.SDK.DevHomeContract, 2)]
     runtimeclass ApplyConfigurationUnitResult
     {
-<<<<<<< HEAD
-        ApplyConfigurationUnitResult(ConfigurationUnit unit, ConfigurationUnitState state, Boolean previouslyInDesiredState, Boolean rebootRequired, ConfigurationUnitResultInformation resultInformation);
-=======
         ApplyConfigurationUnitResult(
             ConfigurationUnit unit, 
             ConfigurationUnitState state, 
             Boolean previouslyInDesiredState, 
             Boolean rebootRequired, 
             ConfigurationUnitResultInformation resultInformation);
->>>>>>> d0634aaf
 
         // The configuration unit that was applied.
         ConfigurationUnit Unit
@@ -1183,11 +1159,7 @@
         ConfigurationUnitState State
         {
             get;
-<<<<<<< HEAD
-        }; 
-=======
-        };
->>>>>>> d0634aaf
+        };
 
         // Will be true if the configuration unit was in the desired state (Test returns true) prior to the apply action.
         Boolean PreviouslyInDesiredState
