namespace Microsoft.Windows.DevHome.SDK
{
    [contractversion(4)]
    apicontract DevHomeContract {}

    [contract(Microsoft.Windows.DevHome.SDK.DevHomeContract, 1)]
    interface IExtension {
        IInspectable GetProvider(ProviderType providerType);
        void Dispose();
    };

    [contract(Microsoft.Windows.DevHome.SDK.DevHomeContract, 1)]
    enum ProviderType {
        Repository = 0,
        DeveloperId = 1,
        Settings = 2,
        FeaturedApplications = 3,

        // Indicates the ComputeSystem provider type. Extensions that support this provider type must return
        // an object that implements the IComputeSystemProvider interface.
        [contract(Microsoft.Windows.DevHome.SDK.DevHomeContract, 2)]
        ComputeSystem = 4,
    };

    // Definitions for exceptions.
    [contract(Microsoft.Windows.DevHome.SDK.DevHomeContract, 1)]
    enum ProviderOperationStatus {
        Success,
        Failure
    };

    [contract(Microsoft.Windows.DevHome.SDK.DevHomeContract, 1)]
    runtimeclass ProviderOperationResult {
        ProviderOperationResult(ProviderOperationStatus status, HRESULT error, String displayMessage, String diagnosticText);

        ProviderOperationStatus Status
        {
            get;
        };
        HRESULT ExtendedError
        {
            get;
        };
        String DisplayMessage
        {
            get;
        };
        String DiagnosticText
        {
            get;
        };
    };

    // Repository Provider
    [contract(Microsoft.Windows.DevHome.SDK.DevHomeContract, 1)]
    interface IRepositoryProvider
        requires Windows.Foundation.IClosable
    {
        String DisplayName
        {
            get;
        };
        Windows.Storage.Streams.IRandomAccessStreamReference Icon
        {
            get;
        };

        Windows.Foundation.IAsyncOperation<RepositoriesResult> GetRepositoriesAsync(IDeveloperId developerId);

        Windows.Foundation.IAsyncOperation<RepositoryUriSupportResult> IsUriSupportedAsync(Windows.Foundation.Uri uri);
        Windows.Foundation.IAsyncOperation<RepositoryUriSupportResult> IsUriSupportedAsync(Windows.Foundation.Uri uri, IDeveloperId developerId);

        Windows.Foundation.IAsyncOperation<RepositoryResult> GetRepositoryFromUriAsync(Windows.Foundation.Uri uri);
        Windows.Foundation.IAsyncOperation<RepositoryResult> GetRepositoryFromUriAsync(Windows.Foundation.Uri uri, IDeveloperId developerId);

        Windows.Foundation.IAsyncOperation<ProviderOperationResult> CloneRepositoryAsync(IRepository repository, String cloneDestination);
        Windows.Foundation.IAsyncOperation<ProviderOperationResult> CloneRepositoryAsync(IRepository repository, String cloneDestination, IDeveloperId developerId);
    };

        [contract(Microsoft.Windows.DevHome.SDK.DevHomeContract, 3)] interface IRepositoryProvider2
        requires IRepositoryProvider
    {
        String[] SearchFieldNames
        {
            get;
        };

        Boolean IsSearchingSupported
        {
            get;
        };

        String AskToSearchLabel
        {
            get;
        };

        // This should return a list of suggestions given fieldValues.
        // "Suggestions" is dependant on the extension and how it keeps track of repositories.
        Windows.Foundation.IAsyncOperation<IVectorView<String> > GetValuesForSearchFieldAsync(IMapView<String, String> fieldValues, String requestedSearchField, IDeveloperId developerId);
        Windows.Foundation.IAsyncOperation<RepositoriesSearchResult> GetRepositoriesAsync(IMapView<String, String> fieldValues, IDeveloperId developerId);
    };

    [contract(Microsoft.Windows.DevHome.SDK.DevHomeContract, 1)]
    runtimeclass RepositoryResult {
        RepositoryResult(IRepository repository);
        RepositoryResult(HRESULT e, String diagnosticText);

        IRepository Repository
        {
            get;
        };
        ProviderOperationResult Result
        {
            get;
        };
    };

    [contract(Microsoft.Windows.DevHome.SDK.DevHomeContract, 1)]
    runtimeclass RepositoriesResult {
        RepositoriesResult(IIterable<IRepository> repositories);
        RepositoriesResult(HRESULT e, String diagnosticText);

        IIterable<IRepository> Repositories
        {
            get;
        };
        ProviderOperationResult Result
        {
            get;
        };
    };

        [contract(Microsoft.Windows.DevHome.SDK.DevHomeContract, 3)] runtimeclass RepositoriesSearchResult {
        RepositoriesSearchResult(IIterable<IRepository> repositories);
        RepositoriesSearchResult(IIterable<IRepository> repositories, String selectionsOptionsLabel, String[] selectionOptions, String selectionOptionsName);
        RepositoriesSearchResult(HRESULT e, String diagnosticText);

        IIterable<IRepository> Repositories
        {
            get;
        };

        String SelectionOptionsLabel
        {
            get;
        };

        String[] SelectionOptions
        {
            get;
        };

        String SelectionOptionsName
        {
            get;
        };

        ProviderOperationResult Result
        {
            get;
        };
    };

    [contract(Microsoft.Windows.DevHome.SDK.DevHomeContract, 1)]
    runtimeclass RepositoryUriSupportResult {
        RepositoryUriSupportResult(Boolean isSupported);
        RepositoryUriSupportResult(HRESULT e, String diagnosticText);

        Boolean IsSupported
        {
            get;
        };
        ProviderOperationResult Result
        {
            get;
        };
    };

    [contract(Microsoft.Windows.DevHome.SDK.DevHomeContract, 1)]
    interface IRepository {
        String DisplayName
        {
            get;
        };
        String OwningAccountName
        {
            get;
        };
        Boolean IsPrivate
        {
            get;
        };
        Windows.Foundation.DateTime LastUpdated
        {
            get;
        };
        Windows.Foundation.Uri RepoUri
        {
            get;
        };
    };

    [contract(Microsoft.Windows.DevHome.SDK.DevHomeContract, 1)]
    enum AuthenticationState {
        LoggedIn = 0,
        LoggedOut = 1
    };

    [contract(Microsoft.Windows.DevHome.SDK.DevHomeContract, 1)]
    enum AuthenticationExperienceKind {
        CustomProvider = 0,
        CardSession = 1
    };

    [contract(Microsoft.Windows.DevHome.SDK.DevHomeContract, 1)]
    runtimeclass AdaptiveCardSessionResult {
        AdaptiveCardSessionResult(IExtensionAdaptiveCardSession adaptiveCardSession);
        AdaptiveCardSessionResult(HRESULT e, String diagnosticText);

        IExtensionAdaptiveCardSession AdaptiveCardSession
        {
            get;
        };
        ProviderOperationResult Result
        {
            get;
        };
    };

    [contract(Microsoft.Windows.DevHome.SDK.DevHomeContract, 1)]
    runtimeclass DeveloperIdResult {
        DeveloperIdResult(IDeveloperId developerId);
        DeveloperIdResult(HRESULT e, String diagnosticText);

        IDeveloperId DeveloperId
        {
            get;
        };
        ProviderOperationResult Result
        {
            get;
        };
    };

    [contract(Microsoft.Windows.DevHome.SDK.DevHomeContract, 1)]
    runtimeclass DeveloperIdsResult {
        DeveloperIdsResult(IIterable<IDeveloperId> developerIds);
        DeveloperIdsResult(HRESULT e, String diagnosticText);

        IIterable<IDeveloperId> DeveloperIds
        {
            get;
        };
        ProviderOperationResult Result
        {
            get;
        };
    };

    // IDeveloperId is the basic interface for DeveloperId corresponding to each logged in user, used by the Dev Home Core app
    [contract(Microsoft.Windows.DevHome.SDK.DevHomeContract, 1)]
    interface IDeveloperId {
        String LoginId
        {
            get;
        };

        String Url
        {
            get;
        };
    };

    // Developer ID
    [contract(Microsoft.Windows.DevHome.SDK.DevHomeContract, 1)]
    interface IDeveloperIdProvider
        requires Windows.Foundation.IClosable
    {
        String DisplayName
        {
            get;
        };

        DeveloperIdsResult GetLoggedInDeveloperIds();

        ProviderOperationResult LogoutDeveloperId(IDeveloperId developerId);

        event Windows.Foundation.TypedEventHandler<IDeveloperIdProvider, IDeveloperId> Changed;

        AuthenticationState GetDeveloperIdState(IDeveloperId developerId);

        // The extension chooses to support one enum Option. Once defined by the extension this value cannot be
        // changed by DevHome or the extension itself.
        AuthenticationExperienceKind GetAuthenticationExperienceKind();

        //ExtensionProvidedExperience
        Windows.Foundation.IAsyncOperation<DeveloperIdResult> ShowLogonSession(Microsoft.UI.WindowId windowHandle);

        //DevHomeIntegratedCard
        AdaptiveCardSessionResult GetLoginAdaptiveCardSession();
    };

    // Settings
    [contract(Microsoft.Windows.DevHome.SDK.DevHomeContract, 1)]
    interface ISettingsProvider
        requires Windows.Foundation.IClosable
    {
        String DisplayName
        {
            get;
        };

        //DevHomeIntegratedCard
        AdaptiveCardSessionResult GetSettingsAdaptiveCardSession();
    };

    [contract(Microsoft.Windows.DevHome.SDK.DevHomeContract, 1)]
    interface IExtensionAdaptiveCardSession {
        ProviderOperationResult Initialize(IExtensionAdaptiveCard extensionUI);
        void Dispose();
        Windows.Foundation.IAsyncOperation<ProviderOperationResult> OnAction(String action, String inputs);
    };

    [contract(Microsoft.Windows.DevHome.SDK.DevHomeContract, 1)]
    interface IExtensionAdaptiveCard {
        String TemplateJson
        {
            get;
        };
        String DataJson
        {
            get;
        };
        String State
        {
            get;
        };

        ProviderOperationResult Update(String templateJson, String dataJson, String state);
    };

    // Interface to get the list of featured applications
    [contract(Microsoft.Windows.DevHome.SDK.DevHomeContract, 1)]
    interface IFeaturedApplicationsProvider {
        Windows.Foundation.IAsyncOperation<GetFeaturedApplicationsGroupsResult> GetFeaturedApplicationsGroupsAsync();
    };

    [contract(Microsoft.Windows.DevHome.SDK.DevHomeContract, 1)]
    runtimeclass GetFeaturedApplicationsGroupsResult {
        GetFeaturedApplicationsGroupsResult(IVectorView<IFeaturedApplicationsGroup> featuredApplicationsGroup);
        GetFeaturedApplicationsGroupsResult(HRESULT e, String diagnosticText);

        IVectorView<IFeaturedApplicationsGroup> FeaturedApplicationsGroups
        {
            get;
        };
        ProviderOperationResult Result
        {
            get;
        };
    };

    [contract(Microsoft.Windows.DevHome.SDK.DevHomeContract, 1)]
    runtimeclass GetFeaturedApplicationsResult {
        GetFeaturedApplicationsResult(IVectorView<String> featuredApplications);
        GetFeaturedApplicationsResult(HRESULT e, String diagnosticText);

        IVectorView<String> FeaturedApplications
        {
            get;
        };
        ProviderOperationResult Result
        {
            get;
        };
    }

    [contract(Microsoft.Windows.DevHome.SDK.DevHomeContract, 1)]
    interface IFeaturedApplicationsGroup {
        String GetTitle(String preferredLocale);
        String GetDescription(String preferredLocale);
        GetFeaturedApplicationsResult GetApplications();
    };

    // IExtensionAdaptiveCardSession2 interface that extends IExtensionAdaptiveCardSession. It is used
    // to provide Dev Home with a way to know when an adaptive card session has stopped.
    [contract(Microsoft.Windows.DevHome.SDK.DevHomeContract, 2)]
    interface IExtensionAdaptiveCardSession2 
        requires IExtensionAdaptiveCardSession
    {
        // Event used to signal to Dev Home from the extension that the Adaptive Card session has stopped.
        event Windows.Foundation.TypedEventHandler<IExtensionAdaptiveCardSession2, ExtensionAdaptiveCardSessionStoppedEventArgs> Stopped;
    };

    // The event data that is sent back to Dev Home when an adaptive card session has completed.
    [contract(Microsoft.Windows.DevHome.SDK.DevHomeContract, 2)]
    runtimeclass ExtensionAdaptiveCardSessionStoppedEventArgs 
    {
        ExtensionAdaptiveCardSessionStoppedEventArgs(ProviderOperationResult result, String resultJson);

        // The json result   the extension sends back to Dev Home based on an interaction with the user. This
        // for example allows extension specific user input for an extension's method, to be
        // passed back to Dev Home, so Dev Home can use it, as a parameter when calling the method.
        String ResultJson
        {
            get;
        };

        // The result for the session event. The session ending with ProviderOperationStatus.Success signals
        // that the session ended without error. ProviderOperationStatus.Failure signals that it ended in
        // in failure.
        ProviderOperationResult Result
        {
            get;
        };
    }

    // Start of Dev Environments feature.

    // Result payload for ICreateComputeSystemOperation's StartAsync method that is returned to Dev Home when it attempts to create an IComputeSystem.
    [contract(Microsoft.Windows.DevHome.SDK.DevHomeContract, 2)]
    runtimeclass CreateComputeSystemResult
    {
        // Used when creating a compute system was successful.
        CreateComputeSystemResult(IComputeSystem computeSystem);

        // Used when creating a compute system was unsuccessful.
        // The extension can provide Dev Home with an error message to be displayed in the UI, by providing
        // a non-empty value for the displayMessage. diagnosticText can be used to send non-localized error
        // information back to Dev Home
        CreateComputeSystemResult(HRESULT e, String displayMessage, String diagnosticText);

        // The newly created compute system object.
        IComputeSystem ComputeSystem
        {
            get;
        };

        // The result of the operation. This contains the ProviderOperationStatus enum value that tells Dev Home
        // whether the result was successful or failed. It is created based on the constructor that was used.
        ProviderOperationResult Result
        {
            get;
        };
    };

    // These enums are used specifically for requesting an adaptive card sessions from the compute system
    // provider.
    [contract(Microsoft.Windows.DevHome.SDK.DevHomeContract, 2)]
    enum ComputeSystemAdaptiveCardKind
    {
        CreateComputeSystem = 0,
        ModifyComputeSystemProperties = 1,
    };

    // Enumeration to indicate operations supported by the Compute System provider. Dev Home will used these
    // flags to know what operations the compute system providers support.
    [contract(Microsoft.Windows.DevHome.SDK.DevHomeContract, 2)]
    [flags]
    enum ComputeSystemProviderOperations
    {
            None = 0x0,
            CreateComputeSystem = 0x00000001,
    };

    // The interface returned by the IComputeSystemProvider when the CreateCreateComputeSystemOperation method is called.
    [contract(Microsoft.Windows.DevHome.SDK.DevHomeContract, 2)]
    interface ICreateComputeSystemOperation
    {
        // Event that DevHome can subscribe to to receive progress data from the operation.
        event Windows.Foundation.TypedEventHandler<ICreateComputeSystemOperation, CreateComputeSystemProgressEventArgs> Progress;

        // Event that Dev Home can subscribe to to receive data that the user needs to take action on.
        event Windows.Foundation.TypedEventHandler<ICreateComputeSystemOperation, CreateComputeSystemActionRequiredEventArgs> ActionRequired;

        // Used to initiate the create compute system operation. Dev Home should subscribe to the events
        // before attempting to start the operation.
        Windows.Foundation.IAsyncOperation<CreateComputeSystemResult> StartAsync();
    };

    // The result object returned to Dev Home when it calls one of the IComputeSystemProviders
    // CreateAdaptiveCard methods.
    [contract(Microsoft.Windows.DevHome.SDK.DevHomeContract, 2)]
    runtimeclass ComputeSystemAdaptiveCardResult
    {
        // Used when retrieving the adaptive card session was successful.
        ComputeSystemAdaptiveCardResult(IExtensionAdaptiveCardSession2 cardSession);

        // Used when retrieving the adaptive card session was unsuccessful.
        // The extension can provide Dev Home with an error message to be displayed in the UI, by providing
        // a non-empty value for the displayMessage. diagnosticText can be used to send non-localized error
        // information back to Dev Home
        ComputeSystemAdaptiveCardResult(HRESULT e, String displayMessage, String diagnosticText);

        // The adaptive card session object.
        IExtensionAdaptiveCardSession2 ComputeSystemCardSession
        {
            get;
        };

        // The result of the operation. This contains the ProviderOperationStatus enum value that tells Dev Home
        // whether the result was successful or failed. It is created based on the constructor that was used.
        ProviderOperationResult Result
        {
            get;
        };
    };

    // Provider that Dev Home extensions can return to Dev Home. The provider is used to manage compute systems
    // within the extension.
    [contract(Microsoft.Windows.DevHome.SDK.DevHomeContract, 2)]
    interface IComputeSystemProvider 
    {
        // Name of Compute System provider that can be displayed within Dev Home's UI
        String DisplayName
        {
            get;
        };

        // Identifier for the provider that can uniquely identify it from other compute system providers.
        String Id
        {
            get;
        };

        // The Uri to the icon resource whose path is located in a resource.pri file. The schema should
        // use the ms-resource:// schema.
        // E.g "ms-resource://HyperVExtension/Files/HyperVExtension/Assets/hyper-v-provider-icon.png"

        Windows.Foundation.Uri Icon
        {
            get;
        };

        // Enumeration that is fixed and tells Dev Home which operations the provider supports.
        ComputeSystemProviderOperations SupportedOperations
        {
            get;
        };

        // Creates a provider specific adaptive card that can be used to display UI from the compute system
        // provider within Dev Home. For example, Dev Home will not know the specific details required for the
        // creation of any compute system. Compute system providers all have different creation requirements,
        // so allowing the provider to provide its specialized UI addresses this need.
        ComputeSystemAdaptiveCardResult CreateAdaptiveCardSessionForDeveloperId(IDeveloperId developerId, ComputeSystemAdaptiveCardKind sessionKind);

        // Creates a provider specific adaptive card that can be used to display UI from the compute system
        // provider within Dev Home.
        ComputeSystemAdaptiveCardResult CreateAdaptiveCardSessionForComputeSystem(IComputeSystem computeSystem, ComputeSystemAdaptiveCardKind sessionKind);

        // Creates a new compute system from user provided json, specific to the compute system technology.
        // For creation the adaptive card session should be used like a "Form". Upon invoking the submission,
        // the user input can be validated by the extension. Who can then pass the form inputs back to DevHome
        // by raising the IExtensionAdaptiveCardSession2::Stopped event.
        ICreateComputeSystemOperation CreateCreateComputeSystemOperation(IDeveloperId developerId, String inputJson);

        // Returns existing Compute Systems for a specific DeveloperId.
        Windows.Foundation.IAsyncOperation<ComputeSystemsResult> GetComputeSystemsAsync(IDeveloperId developerId);
    };

    // Enumeration that defines operations supported by a ComputeSystem.
    [contract(Microsoft.Windows.DevHome.SDK.DevHomeContract, 2)]
    [flags]
    enum ComputeSystemOperations
    {
        None = 0x0,
        Start = 0x00000001,
        ShutDown = 0x00000002,
        Terminate = 0x00000004,
        Delete = 0x00000008,
        Save = 0x00000010,
        Pause = 0x00000020,
        Resume = 0x00000040,
        Restart = 0x00000080,
        CreateSnapshot = 0x00000100,
        RevertSnapshot = 0x00000200,
        DeleteSnapshot = 0x00000400,
        ApplyConfiguration = 0x00000800,
        ModifyProperties = 0x00001000,
        [contract(Microsoft.Windows.DevHome.SDK.DevHomeContract, 4)]
        PinToStartMenu = 0x00002000,
        [contract(Microsoft.Windows.DevHome.SDK.DevHomeContract, 4)]
        PinToTaskbar = 0x00004000,
    };

    // Enumeration that define a compute systems state.
    [contract(Microsoft.Windows.DevHome.SDK.DevHomeContract, 2)]
    enum ComputeSystemState
    {
        Unknown = 0,
        Creating = 1,
        Created = 2,
        Starting = 3,
        Running = 4,
        Pausing = 5,
        Paused = 6,
        Saving = 7,
        Saved = 8,
        Stopping = 9,
        Stopped = 10,
        Restarting = 11,
        Deleting = 12,
        Deleted = 13,
    };

    // The result object returned to Dev Home by an IComputeSystemProvider when its requested to retrieve a
    // list of IComputeSystems.
    [contract(Microsoft.Windows.DevHome.SDK.DevHomeContract, 2)]
    runtimeclass ComputeSystemsResult
    {
        // Used when retrieving the list of IComputeSystem's was successful.
        ComputeSystemsResult(IIterable<IComputeSystem> computeSystems);

        // Used when retrieving the list of IComputeSystem's was unsuccessful.
        // The extension can provide Dev Home with an error message to be displayed in the UI, by providing
        // a non-empty value for the displayMessage. diagnosticText can be used to send non-localized error
        // information back to Dev Home
        ComputeSystemsResult(HRESULT e, String displayMessage, String diagnosticText);

        // The compute systems that were retrieved.
        IIterable<IComputeSystem> ComputeSystems
        {
            get;
        };

        // The result of the operation. This contains the ProviderOperationStatus enum value that tells Dev Home
        // whether the result was successful or failed. It is created based on the constructor that was used.
        ProviderOperationResult Result
        {
            get;
        };
    };

    // The result object returned to Dev Home when it requests the state of a IComputeSystem.
    [contract(Microsoft.Windows.DevHome.SDK.DevHomeContract, 2)]
    runtimeclass ComputeSystemStateResult
    {
        // Used when retrieving the state of the compute system was successful.
        ComputeSystemStateResult(ComputeSystemState computeSystemState);

        // Used when retrieving the state of the compute system was unsuccessful.
        // The extension can provide Dev Home with an error message to be displayed in the UI, by providing
        // a non-empty value for the displayMessage. diagnosticText can be used to send non-localized error
        // information back to Dev Home.
        ComputeSystemStateResult(HRESULT e, String displayMessage, String diagnosticText);

        // The current state of the compute system.
        ComputeSystemState State
        {
            get;
        };

        // The result of the operation. This contains the ProviderOperationStatus enum value that tells Dev Home
        // whether the result was successful or failed. It is created based on the constructor that was used.
        ProviderOperationResult Result
        {
            get;
        };
    };

    // The result object that is returned to Dev Home when it calls a method on the IComputeSystem interface.
    // Note: Not all operations located in the ComputeSystemOperations enum will return an
    // ComputeSystemOperationResult.
    [contract(Microsoft.Windows.DevHome.SDK.DevHomeContract, 2)]
    runtimeclass ComputeSystemOperationResult 
    {
        // Used when the operation was successful.
        ComputeSystemOperationResult();

        // Used when the operation was unsuccessful.
        // The extension can provide Dev Home with an error message to be displayed in the UI, by providing
        // a non-empty value for the displayMessage. diagnosticText can be used to send non-localized error
        // information back to Dev Home.
        ComputeSystemOperationResult(HRESULT e, String displayMessage, String diagnosticText);

        // The result of the operation. This contains the ProviderOperationStatus enum value that tells Dev Home
        // whether the result was successful or failed. It is created based on the constructor that was used.
        ProviderOperationResult Result
        {
            get;
        };
    };

    // The result object returned to Dev Home when it requests for the ComputeSystems thumbnail image.
    [contract(Microsoft.Windows.DevHome.SDK.DevHomeContract, 2)]
    runtimeclass ComputeSystemThumbnailResult 
    {
        // Used when retrieving the thumbnail image was successful.
        ComputeSystemThumbnailResult(UInt8[] thumbnailInBytes);

        // Used when retrieving the thumbnail image was unsuccessful.
        // The extension can provide Dev Home with an error message to be displayed in the UI, by providing
        // a non-empty value for the displayMessage. diagnosticText can be used to send non-localized error
        // information back to Dev Home
        ComputeSystemThumbnailResult(HRESULT e, String displayMessage, String diagnosticText);

        // An array of bytes that represent the thumbnail image of the compute system that can be displayed in
        // Dev Homes UI. Note: The format of the original image should be in a format that Win UI 3 XAML
        // supports.
        UInt8[] ThumbnailInBytes
        {
            get;
        };

        // The result of the operation. This contains the ProviderOperationStatus enum value that tells Dev Home
        // whether the result was successful or failed. It is created based on the constructor that was used.
        ProviderOperationResult Result
        {
            get;
        };
    };

    // The result object returned to Dev Home when it requests to know if the Compute System is currently pinned
    [contract(Microsoft.Windows.DevHome.SDK.DevHomeContract, 4)]
    runtimeclass ComputeSystemPinnedResult
    {
        // Used when retrieval of the Pinned status was successful
        ComputeSystemPinnedResult(Boolean isPinned);

        // Used when retrieval of the Pinned status was unsuccessful
        // The extension can provide Dev Home with an error message to be displayed in the UI, by providing
        // a non-empty value for the displayMessage. diagnosticText can be used to send non-localized error
        // information back to Dev Home
        ComputeSystemPinnedResult(HRESULT e, String displayMessage, String diagnosticText);

        // A Boolean that tells whether or not the Compute System is pinned to the Shell surface in question
        Boolean IsPinned
        {
            get;
        };

        // The result of the operation. This contains the ProviderOperationStatus enum value that tells Dev Home
        // whether the result was successful or failed. It is created based on the constructor that was used.
        ProviderOperationResult Result
        {
            get;
        };
    };

<<<<<<< HEAD
=======

>>>>>>> 118eef2e
    // An enum value that extensions will use in the ComputeSystemProperty to tell Dev Home if the property is
    // one of the predefined properties or a custom property. Dev Home will use this value as a way to keep
    // predefined types formatted the same in the UI across compute system providers. The custom enum value
    // can be used for properties specific to a compute system's underlying technology. For example, a virtual
    // machine compute system may have a property for a network adapter with an IP address, while other compute
    // systems like a container may not.
    [contract(Microsoft.Windows.DevHome.SDK.DevHomeContract, 2)]
    enum ComputeSystemPropertyKind 
    {
        Custom = 0,

        // predefined properties should be added below.
        CpuCount = 1,
        StorageSizeInBytes = 2,
        AssignedMemorySizeInBytes = 3,
        UptimeIn100ns = 4,
    };

    // The ComputeSystemProperty is read-only and is used to represent extension specific properties. It is up
    // Dev Home to determine how it wishes to use these properties. Extension do not have control over how/and
    // in which order they are used and/or displayed.
    [contract(Microsoft.Windows.DevHome.SDK.DevHomeContract, 2)]
    runtimeclass ComputeSystemProperty 
    {
        // Used to create a ComputeSystemProperty that uses a predefined ComputeSystemPropertyKind. Passing a
        // ComputeSystemPropertyKind.Custom to this method will result in an empty ComputeSystemProperty
        // being created. The propertyName and icon are predefined by Dev Home. The use of the custom
        // enum with the static Create method will result in an exception. Custom compute system properties
        // should only be created with the CreateCustom static method.
        static ComputeSystemProperty Create(ComputeSystemPropertyKind propertyKind, Object propertyValue);

        // Used to create a ComputeSystemProperty that uses the custom ComputeSystemPropertyKind.
        static ComputeSystemProperty CreateCustom(Object propertyValue, String propertyName, Windows.Foundation.Uri icon);

        // The Uri to the icon resource whose path is located in a resource.pri file. The schema should
        // use the ms-resource:// schema.
        // E.g "ms-resource://HyperVExtension/Files/HyperVExtension/Assets/hyper-v-provider-icon.png"
        Windows.Foundation.Uri Icon
        {
            get;
        };

        // The name associated with the ComputeSystemProperty.
        String Name
        {
            get;
        };

        // The value associated with the ComputeSystemProperty.
        Object Value
        {
            get;
        };

        // The ComputeSystemPropertyKind that was set via one of the static methods. Dev Home will use this
        // to know if the property is a predefined type or not.
        ComputeSystemPropertyKind PropertyKind
        {
            get;
        };
    };

    // The data that is passed back to Dev Home for a compute system operation that requires returning
    // progress.
    [contract(Microsoft.Windows.DevHome.SDK.DevHomeContract, 2)]
    runtimeclass CreateComputeSystemProgressEventArgs 
    {
        CreateComputeSystemProgressEventArgs(String operationStatus, UInt32 percentageCompleted);

        // Allows extensions to provide intermediary status for the operation e.g "Downloading image file".
        String Status
        {
            get;
        };

        // Allows extensions to provide progress percentage for the operation.
        UInt32 PercentageCompleted
        {
            get;
        };
    };

    // The data that is passed back to Dev Home when the create compute system operation requires the user to
    // perform an action to continue the creation.
    [contract(Microsoft.Windows.DevHome.SDK.DevHomeContract, 2)]
    runtimeclass CreateComputeSystemActionRequiredEventArgs 
    {
        CreateComputeSystemActionRequiredEventArgs(IExtensionAdaptiveCardSession2 correctiveActionCardSession);

        // An adaptive card that the extension can send to Dev Home to allow the user to perform a
        // correct action.
        IExtensionAdaptiveCardSession2 CorrectiveActionCardSession
        {
            get;
        };
    };

    // Forward declaration of the IApplyConfigurationOperation interface. It is defined later in the file.
    interface IApplyConfigurationOperation;

    // An interface that represents a remote machine, local VM or container.
    [contract(Microsoft.Windows.DevHome.SDK.DevHomeContract, 2)]
    interface IComputeSystem 
    {
        // The name of the compute system that will appear in the UI.
        String DisplayName
        {
            get;
        };

        // Whereas the Name property is intended to provide Dev Home with a friendly name for the compute
        // system. The SupplementalDisplayName is intended to allow extensions to provide a name that may be
        // specific to the compute system's backing technology.
        String SupplementalDisplayName
        {
            get;
        };

        // The IComputeSystemProvider.Id associated with the compute system.
        String AssociatedProviderId
        {
            get;
        };

        // The Id of the compute system. These Id's should be unique per compute system from a provider.
        String Id
        {
            get;
        };

        // The IDeveloperId associated with the compute system.
        IDeveloperId AssociatedDeveloperId
        {
            get;
        };

        // The operations supported by the Compute System.These are expected to be fixed and not dynamically
        // updated once the object is created.
        ComputeSystemOperations SupportedOperations
        {
            get;
        };

        // Dev Home will subscribe to this event and extensions should implement the event.
        // With that said, it is important to note that there can be a disconnect between the underlying
        // platform for the compute system and the extension. The underlying platform may not know that the
        // extension exists and may have other means other than through the extension, for users to perform
        // operations that may change a compute system's state. However, Due to performance considerations we
        // don't recommend polling the platform in order to keep the platform and extension in sync.
        event Windows.Foundation.TypedEventHandler<IComputeSystem, ComputeSystemState> StateChanged;

        // Gets the current state of the compute system.
        Windows.Foundation.IAsyncOperation<ComputeSystemStateResult> GetStateAsync();

        // Starts a stopped compute system.
        // It is recommended to return success for redundant operations and return failure if the operation
        // doesn't apply due to the current state of the compute system.
        Windows.Foundation.IAsyncOperation<ComputeSystemOperationResult> StartAsync(String options);

        // Gracefully shuts down a running compute system.
        // Note: It is recommended to return success for redundant operations and return failure if the
        // operation doesn't apply due to the current state of the compute system.
        Windows.Foundation.IAsyncOperation<ComputeSystemOperationResult> ShutDownAsync(String options);

        // Restarts a running compute system.
        // Note: It is recommended to return success for redundant operations and return failure if the
        // operation doesn't apply due to the current state of the compute system.
        Windows.Foundation.IAsyncOperation<ComputeSystemOperationResult> RestartAsync(String options);

        // Terminates a running Compute System. This is equivalent to removing the power cable of a running
        // computer.
        // Note: It is recommended to return success for redundant operations and return failure if the
        // operation doesn't apply due to the current state of the compute system.
        Windows.Foundation.IAsyncOperation<ComputeSystemOperationResult> TerminateAsync(String options);

        // Deletes the compute system.
        // Note: It is recommended to return success for redundant operations and return failure if the
        // operation doesn't apply due to the current state of the compute system.
        Windows.Foundation.IAsyncOperation<ComputeSystemOperationResult> DeleteAsync(String options);

        // Saves the state of a running Compute System.
        // Note: It is recommended to return success for redundant operations and return failure if the
        // operation doesn't apply due to the current state of the compute system.
        Windows.Foundation.IAsyncOperation<ComputeSystemOperationResult> SaveAsync(String options);

        // Pauses a running Compute System.
        // Note: It is recommended to return success for redundant operations and return failure if the
        // operation doesn't apply due to the current state of the compute system.
        Windows.Foundation.IAsyncOperation<ComputeSystemOperationResult> PauseAsync(String options);

        // Resumes a paused Compute System.
        // Note: It is recommended to return success for redundant operations and return failure if the
        // operation doesn't apply due to the current state of the compute system.
        Windows.Foundation.IAsyncOperation<ComputeSystemOperationResult> ResumeAsync(String options);

        // Creates a snapshot of the compute system.
        // Note: It is recommended to return success for redundant operations and return failure if the
        // operation doesn't apply due to the current state of the compute system.
        Windows.Foundation.IAsyncOperation<ComputeSystemOperationResult> CreateSnapshotAsync(String options);

        // Applies a previously saved snapshot of the compute system.
        // Note: It is recommended to return success for redundant operations and return failure if the
        // operation doesn't apply due to the current state of the compute system.
        Windows.Foundation.IAsyncOperation<ComputeSystemOperationResult> RevertSnapshotAsync(String options);

        // Deletes a previously saved snapshot of the compute system.
        // Note: It is recommended to return success for redundant operations and return failure if the
        // operation doesn't apply due to the current state of the compute system.
        Windows.Foundation.IAsyncOperation<ComputeSystemOperationResult> DeleteSnapshotAsync(String options);

        // Modifies a compute systems properties.
        // Note: This method takes a json string that the compute system can use to modify its properties.
        // The string passed to this method should have intrinsic meaning to the compute system.
        Windows.Foundation.IAsyncOperation<ComputeSystemOperationResult> ModifyPropertiesAsync(String inputJson);

        // Gets the thumbnail image associated with the compute system.
        Windows.Foundation.IAsyncOperation<ComputeSystemThumbnailResult> GetComputeSystemThumbnailAsync(String options);

        // Gets the properties associated with the compute system.
        Windows.Foundation.IAsyncOperation<IIterable<ComputeSystemProperty> > GetComputeSystemPropertiesAsync(String options);

        // Connects to a compute system.
        Windows.Foundation.IAsyncOperation<ComputeSystemOperationResult> ConnectAsync(String options);

        // Creates an instance of IApplyConfigurationOperation interface that's used to apply a
        // configuration to a compute system. This method expects the configuration to be passed in
        // via a string.
        IApplyConfigurationOperation CreateApplyConfigurationOperation(String configuration);
    };

    // An interface that represents a remote machine, local VM or container. Specifically this interface
    // allows the extension to be pinned or unpinned from the Start Menu or Taskbar, and allows the calling
    // app to check whether or not the extension is pinned.
    [contract(Microsoft.Windows.DevHome.SDK.DevHomeContract, 4)] 
    interface IComputeSystem2 requires IComputeSystem
    {
        // Pins the Compute System to the Start Menu
        Windows.Foundation.IAsyncOperation<ComputeSystemOperationResult> PinToStartMenuAsync();

        // Unpins the Compute System from the Start Menu
        Windows.Foundation.IAsyncOperation<ComputeSystemOperationResult> UnpinFromStartMenuAsync();

        // Pins the Compute System to the Taskbar
        Windows.Foundation.IAsyncOperation<ComputeSystemOperationResult> PinToTaskbarAsync();

        // Unpins the Compute System from the Taskbar
        Windows.Foundation.IAsyncOperation<ComputeSystemOperationResult> UnpinFromTaskbarAsync();

        // Returns whether or not the Compute System is pinned to the Start Menu
        Windows.Foundation.IAsyncOperation<ComputeSystemPinnedResult> GetIsPinnedToStartMenuAsync();

        // Returns whether or not the Compute System is pinned to the taskbar
        Windows.Foundation.IAsyncOperation<ComputeSystemPinnedResult> GetIsPinnedToTaskbarAsync();
    }

    // The current state of a configuration set.
    [contract(Microsoft.Windows.DevHome.SDK.DevHomeContract, 2)]
    enum ConfigurationSetState 
    {
        // The state of the configuration set is unknown.
        Unknown,
        // The configuration set is in the queue to be applied.
        Pending,
        // The configuration set is actively being applied.
        InProgress,
        // The configuration set has completed being applied.
        Completed,
        // Shutting down device (e.g. for offline provisioning)
        ShuttingDownDevice,
        // Starting device (e.g. after offline provisioning)
        StartingDevice,
        // Restarting device (e.g. after online provisioning that requires restart)
        RestartingDevice,
        // Provisioning device with binaries needed for Configure operation.
        ProvisioningDevice,
        // Waiting for an admin logon (e.g. to complete operation that requires admin user)
        WaitingForAdminUserLogon,
        // Waiting for user's logon (e.g. to run "WinGet configure")
        WaitingForUserLogon
    };

    // The current state of a configuration unit.
    [contract(Microsoft.Windows.DevHome.SDK.DevHomeContract, 2)]
    enum ConfigurationUnitState 
    {
        // The state of the configuration unit is unknown.
        Unknown,
        // The configuration unit is in the queue to be applied.
        Pending,
        // The configuration unit is actively being applied.
        InProgress,
        // The configuration unit has completed being applied.
        Completed,
        // The configuration unit was not applied due to external factors.
        Skipped,
    };

    // The source of a result; for instance, the part of the system that generated a failure.
    [contract(Microsoft.Windows.DevHome.SDK.DevHomeContract, 2)]
    enum ConfigurationUnitResultSource 
    {
        // The source is not known, or more likely, there was no failure.
        None,
        // The result came from inside the configuration system; this is likely a bug.
        Internal,
        // The configuration set was ill formed. For instance, referencing a configuration unit
        // that does not exist or a dependency that is not present.
        ConfigurationSet,
        // The external module that processes the configuration unit generated the result.
        UnitProcessing,
        // The system state is causing the error.
        SystemState,
        // The configuration unit was not run due to a precondition not being met.
        // For example, if a dependency fails to be applied, this will be set.
        Precondition,
    };

    // Defines how the configuration unit is to be used within the configuration system.
    [contract(Microsoft.Windows.DevHome.SDK.DevHomeContract, 2)]
    enum ConfigurationUnitIntent 
    {
        // The configuration unit will only be used to Test the current system state.
        Assert,

        // The configuration unit will only be used to Get the current system state.
        Inform,

        // The configuration unit will be used to Apply the current system state.
        // The configuration unit will be used to Test and Get the current system state as part of that process.
        Apply,

        // The configuration unit's intent is unknown. This maps to WinGets unknown type but is currently not
        // not in use by WinGet.
        Unknown,
    };

    // Information on a result for a single unit of configuration.
    [contract(Microsoft.Windows.DevHome.SDK.DevHomeContract, 2)]
    runtimeclass ConfigurationUnitResultInformation 
    {
        ConfigurationUnitResultInformation(HRESULT resultCode, String description, String details, ConfigurationUnitResultSource resultSource);

        // The error code of the failure.
        HRESULT ResultCode
        {
            get;
        };

        // The short description of the failure.
        String Description
        {
            get;
        };

        // A more detailed error message appropriate for diagnosing the root cause of an error.
        String Details
        {
            get;
        };

        // The source of the result.
        ConfigurationUnitResultSource ResultSource
        {
            get;
        };
    }

    // The result of calling OpenConfigurationSet, containing either the set or details about the failure.
    [contract(Microsoft.Windows.DevHome.SDK.DevHomeContract, 2)]
    runtimeclass OpenConfigurationSetResult
    {
        OpenConfigurationSetResult(HRESULT resultCode, String field, String fieldValue, UInt32 line, UInt32 column);

        // The result from opening the set.
        HRESULT ResultCode
        {
            get;
        };

        // The field that is missing/invalid, if appropriate for the specific ResultCode.
        String Field
        {
            get;
        };

        // The value of the field, if appropriate for the specific ResultCode.
        String Value
        {
            get;
        };

        // The line number for the failure reason, if determined.
        UInt32 Line
        {
            get;
        };

        // The column number for the failure reason, if determined.
        UInt32 Column
        {
            get;
        };
    }

    // A single unit of configuration.
    [contract(Microsoft.Windows.DevHome.SDK.DevHomeContract, 2)]
    runtimeclass ConfigurationUnit 
    {
        ConfigurationUnit(
            String type,
            String identifier,
            ConfigurationUnitState state, 
            Boolean isGroup, 
            Windows.Foundation.Collections.IVector<ConfigurationUnit> units, 
            Windows.Foundation.Collections.ValueSet settings, 
            ConfigurationUnitIntent intent);

        // The type of the unit being configured; not a name for this instance.
        String Type
        {
            get;
        };

        // The identifier name of this instance within the set.
        String Identifier
        {
            get;
        };

        // The current state of the configuration unit.
        ConfigurationUnitState State
        {
            get;
        };

        // Determines if this configuration unit should be treated as a group.
        // A configuration unit group treats its `Settings` as the definition of child units.
        Boolean IsGroup
        {
            get;
        };

        // The configuration units that are part of this unit (if IsGroup is true).
        Windows.Foundation.Collections.IVector<ConfigurationUnit> Units
        {
            get;
        };

        // Contains the values that are for use by the configuration unit itself.
        Windows.Foundation.Collections.ValueSet Settings
        {
            get;
        };

        // Describes how this configuration unit will be used.
        ConfigurationUnitIntent Intent
        {
            get;
        };
    }

    // The change event type that has occurred for a configuration set change.
    [contract(Microsoft.Windows.DevHome.SDK.DevHomeContract, 2)] enum ConfigurationSetChangeEventType {
        Unknown,
        // The change event was for the set state. Only ConfigurationSetChangeData.SetState is valid.
        SetStateChanged,
        // The change event was for the unit state. All ConfigurationSetChangeData properties are valid.
        UnitStateChanged,
    };

    // The change data sent about changes to a specific set.
    [contract(Microsoft.Windows.DevHome.SDK.DevHomeContract, 2)]
    runtimeclass ConfigurationSetChangeData 
    {
        ConfigurationSetChangeData(
            ConfigurationSetChangeEventType change, 
            ConfigurationSetState setState, 
            ConfigurationUnitState unitState, 
            ConfigurationUnitResultInformation resultInformation, 
            ConfigurationUnit unit);

        // The change event type that occurred.
        ConfigurationSetChangeEventType Change
        {
            get;
        };

        // The state of the configuration set for this event (the ConfigurationSet can be used to get the current state, which may be different).
        ConfigurationSetState SetState
        {
            get;
        };

        // The state of the configuration unit for this event (the ConfigurationUnit can be used to get the current state, which may be different).
        ConfigurationUnitState UnitState
        {
            get;
        };

        // Contains information on the result of the attempt to apply the configuration unit.
        ConfigurationUnitResultInformation ResultInformation
        {
            get;
        };

        // The configuration unit whose state changed.
        ConfigurationUnit Unit
        {
            get;
        };
    }

    [contract(Microsoft.Windows.DevHome.SDK.DevHomeContract, 2)]
    runtimeclass ApplyConfigurationUnitResult
    {
        ApplyConfigurationUnitResult(
            ConfigurationUnit unit, 
            ConfigurationUnitState state, 
            Boolean previouslyInDesiredState, 
            Boolean rebootRequired, 
            ConfigurationUnitResultInformation resultInformation);

        // The configuration unit that was applied.
        ConfigurationUnit Unit
        {
            get;
        };

        // The state of the configuration unit with regards to the current execution of ApplySet.
        ConfigurationUnitState State
        {
            get;
        };

        // Will be true if the configuration unit was in the desired state (Test returns true) prior to the apply action.
        Boolean PreviouslyInDesiredState
        {
            get;
        };

        // Indicates whether a reboot is required after the configuration unit was applied.
        Boolean RebootRequired
        {
            get;
        };

        // The result of applying the configuration unit.
        ConfigurationUnitResultInformation ResultInformation
        {
            get;
        };
    }

    // The result of applying the settings for a configuration set.
    [contract(Microsoft.Windows.DevHome.SDK.DevHomeContract, 2)]
    runtimeclass ApplyConfigurationSetResult 
    {
        ApplyConfigurationSetResult(HRESULT resultCode, Windows.Foundation.Collections.IVectorView<ApplyConfigurationUnitResult> unitResults);

        // Results for each configuration unit in the set.
        Windows.Foundation.Collections.IVectorView<ApplyConfigurationUnitResult> UnitResults
        {
            get;
        };

        // The overall result from applying the configuration set.
        HRESULT ResultCode
        {
            get;
        };
    }

    // The entire result of applying the configuration operation.
    [contract(Microsoft.Windows.DevHome.SDK.DevHomeContract, 2)]
    runtimeclass ApplyConfigurationResult
    {
        ApplyConfigurationResult(OpenConfigurationSetResult openConfigurationSetResult, ApplyConfigurationSetResult applyConfigurationSetResult);

        ApplyConfigurationResult(HRESULT e, String displayMessage, String diagnosticText);

        // The overall result from applying the configuration set (Open configuration, apply configuration and anything in between).
        ProviderOperationResult Result
        {
            get;
        };

        // The result of opening the configuration set.
        OpenConfigurationSetResult OpenConfigurationSetResult
        {
            get;
        };

        // The result of applying the configuration set.
        ApplyConfigurationSetResult ApplyConfigurationSetResult
        {
            get;
        };
    };

    // The data that is passed back to Dev Home when the apply configuration operation requires the user to perform an action to continue the configuration.
    [contract(Microsoft.Windows.DevHome.SDK.DevHomeContract, 2)]
    runtimeclass ApplyConfigurationActionRequiredEventArgs
    {
        ApplyConfigurationActionRequiredEventArgs(IExtensionAdaptiveCardSession2 correctiveActionCardSession);

        // An adaptive card that the extension can send to Dev Home to allow the user to perform an action.
        IExtensionAdaptiveCardSession2 CorrectiveActionCardSession
        {
            get;
        };
    };

    // The data that is passed back to Dev Home that contains the progress data of the the apply configuration operation.
    [contract(Microsoft.Windows.DevHome.SDK.DevHomeContract, 2)]
    runtimeclass ConfigurationSetStateChangedEventArgs 
    {
        ConfigurationSetStateChangedEventArgs(ConfigurationSetChangeData configurationSetChangeData);

        // Allows extensions to provide intermediary status for the operation.
        ConfigurationSetChangeData ConfigurationSetChangeData
        {
            get;
        };
    };

    // The interface returned by the IComputeSystem when the CreateApplyConfigurationOperation method is called.
    [contract(Microsoft.Windows.DevHome.SDK.DevHomeContract, 2)]
    interface IApplyConfigurationOperation
    {
        // Event that Dev Home can subscribe to to receive data that the user needs to take action on.
        event Windows.Foundation.TypedEventHandler<IApplyConfigurationOperation, ApplyConfigurationActionRequiredEventArgs> ActionRequired;

        // Event that DevHome can subscribe to to receive progress data from the operation.
        event Windows.Foundation.TypedEventHandler<IApplyConfigurationOperation, ConfigurationSetStateChangedEventArgs> ConfigurationSetStateChanged;

        // Used to initiate the apply configuration operation. Dev Home should subscribe to the events before attempting to start the operation.
        Windows.Foundation.IAsyncOperation<ApplyConfigurationResult> StartAsync();
    };

    // End of Dev Environments feature.




}<|MERGE_RESOLUTION|>--- conflicted
+++ resolved
@@ -738,18 +738,13 @@
         };
     };
 
-<<<<<<< HEAD
-=======
-
->>>>>>> 118eef2e
     // An enum value that extensions will use in the ComputeSystemProperty to tell Dev Home if the property is
     // one of the predefined properties or a custom property. Dev Home will use this value as a way to keep
     // predefined types formatted the same in the UI across compute system providers. The custom enum value
     // can be used for properties specific to a compute system's underlying technology. For example, a virtual
     // machine compute system may have a property for a network adapter with an IP address, while other compute
     // systems like a container may not.
-    [contract(Microsoft.Windows.DevHome.SDK.DevHomeContract, 2)]
-    enum ComputeSystemPropertyKind 
+    [contract(Microsoft.Windows.DevHome.SDK.DevHomeContract, 2)] enum ComputeSystemPropertyKind 
     {
         Custom = 0,
 
