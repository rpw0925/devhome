﻿<Project Sdk="Microsoft.NET.Sdk">
  <Import Project="$(SolutionDir)ToolingVersions.props"/>
  <PropertyGroup>
    <RootNamespace>DevHome.Test</RootNamespace>
    <Platforms>x86;x64;arm64</Platforms>
<<<<<<< HEAD
=======
    <RuntimeIdentifiers>win10-x86;win10-x64;win10-arm64</RuntimeIdentifiers>
>>>>>>> 45b67825
    <IsPackable>false</IsPackable>
    <ImplicitUsings>enable</ImplicitUsings>
    <Nullable>enable</Nullable>
    <UseWinUI>true</UseWinUI>
    <WindowsAppSDKSelfContained>true</WindowsAppSDKSelfContained>
    <ProjectPriFileName>resources.pri</ProjectPriFileName>
  </PropertyGroup>
  <ItemGroup>
    <PackageReference Include="coverlet.collector" Version="3.1.2" />
    <PackageReference Include="Microsoft.NET.Test.Sdk" Version="17.2.0" />
    <PackageReference Include="MSTest.TestAdapter" Version="2.2.10" />
    <PackageReference Include="MSTest.TestFramework" Version="2.2.10" />
  </ItemGroup>
  <ItemGroup>
    <ProjectReference Include="..\src\DevHome.csproj" />
  </ItemGroup>
</Project>
<|MERGE_RESOLUTION|>--- conflicted
+++ resolved
@@ -1,26 +1,23 @@
-﻿<Project Sdk="Microsoft.NET.Sdk">
-  <Import Project="$(SolutionDir)ToolingVersions.props"/>
-  <PropertyGroup>
-    <RootNamespace>DevHome.Test</RootNamespace>
-    <Platforms>x86;x64;arm64</Platforms>
-<<<<<<< HEAD
-=======
-    <RuntimeIdentifiers>win10-x86;win10-x64;win10-arm64</RuntimeIdentifiers>
->>>>>>> 45b67825
-    <IsPackable>false</IsPackable>
-    <ImplicitUsings>enable</ImplicitUsings>
-    <Nullable>enable</Nullable>
-    <UseWinUI>true</UseWinUI>
-    <WindowsAppSDKSelfContained>true</WindowsAppSDKSelfContained>
-    <ProjectPriFileName>resources.pri</ProjectPriFileName>
-  </PropertyGroup>
-  <ItemGroup>
-    <PackageReference Include="coverlet.collector" Version="3.1.2" />
-    <PackageReference Include="Microsoft.NET.Test.Sdk" Version="17.2.0" />
-    <PackageReference Include="MSTest.TestAdapter" Version="2.2.10" />
-    <PackageReference Include="MSTest.TestFramework" Version="2.2.10" />
-  </ItemGroup>
-  <ItemGroup>
-    <ProjectReference Include="..\src\DevHome.csproj" />
-  </ItemGroup>
-</Project>
+﻿<Project Sdk="Microsoft.NET.Sdk">
+  <Import Project="$(SolutionDir)ToolingVersions.props"/>
+  <PropertyGroup>
+    <RootNamespace>DevHome.Test</RootNamespace>
+    <Platforms>x86;x64;arm64</Platforms>
+    <RuntimeIdentifiers>win10-x86;win10-x64;win10-arm64</RuntimeIdentifiers>
+    <IsPackable>false</IsPackable>
+    <ImplicitUsings>enable</ImplicitUsings>
+    <Nullable>enable</Nullable>
+    <UseWinUI>true</UseWinUI>
+    <WindowsAppSDKSelfContained>true</WindowsAppSDKSelfContained>
+    <ProjectPriFileName>resources.pri</ProjectPriFileName>
+  </PropertyGroup>
+  <ItemGroup>
+    <PackageReference Include="coverlet.collector" Version="3.1.2" />
+    <PackageReference Include="Microsoft.NET.Test.Sdk" Version="17.2.0" />
+    <PackageReference Include="MSTest.TestAdapter" Version="2.2.10" />
+    <PackageReference Include="MSTest.TestFramework" Version="2.2.10" />
+  </ItemGroup>
+  <ItemGroup>
+    <ProjectReference Include="..\src\DevHome.csproj" />
+  </ItemGroup>
+</Project>