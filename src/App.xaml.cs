--- conflicted
+++ resolved
@@ -1,196 +1,193 @@
-﻿// Copyright (c) Microsoft Corporation and Contributors
-// Licensed under the MIT license.
-
-<<<<<<< HEAD
-using CommunityToolkit.WinUI;
-=======
-using System.Web.Services.Description;
->>>>>>> 61b1786a
-using DevHome.Activation;
-using DevHome.Common.Contracts;
-using DevHome.Common.Contracts.Services;
-using DevHome.Common.Extensions;
-using DevHome.Common.Models;
-using DevHome.Common.Services;
-using DevHome.Contracts.Services;
-using DevHome.ExtensionLibrary.Extensions;
-using DevHome.Helpers;
-using DevHome.Services;
-using DevHome.Settings.Extensions;
-using DevHome.SetupFlow.Extensions;
-using DevHome.SetupFlow.Services;
-using DevHome.Telemetry;
-using DevHome.ViewModels;
-using DevHome.Views;
-using Microsoft.Extensions.DependencyInjection;
-using Microsoft.Extensions.Hosting;
-using Microsoft.UI.Dispatching;
-using Microsoft.UI.Xaml;
-using Microsoft.Windows.AppLifecycle;
-
-namespace DevHome;
-
-public partial class App : Application, IApp
-{
-    private readonly DispatcherQueue _dispatcherQueue;
-
-    // The .NET Generic Host provides dependency injection, configuration, logging, and other services.
-    // https://docs.microsoft.com/dotnet/core/extensions/generic-host
-    // https://docs.microsoft.com/dotnet/core/extensions/dependency-injection
-    // https://docs.microsoft.com/dotnet/core/extensions/configuration
-    // https://docs.microsoft.com/dotnet/core/extensions/logging
-    public IHost Host
-    {
-        get;
-    }
-
-    public T GetService<T>()
-        where T : class => Host.GetService<T>();
-
-    public static WindowEx MainWindow { get; } = new MainWindow();
-
-    private static string RemoveComments(string text)
-    {
-        var start = text.IndexOf("/*", StringComparison.Ordinal);
-        while (start >= 0)
-        {
-            var end = text.IndexOf("*/", start + 2, StringComparison.Ordinal);
-            if (end < 0)
-            {
-                end = text.Length;
-            }
-
-            text = text.Remove(start, end - start + 2);
-            start = text.IndexOf("/*", start, StringComparison.Ordinal);
-        }
-
-        return text;
-    }
-
-    internal static NavConfig NavConfig { get; } = System.Text.Json.JsonSerializer.Deserialize(
-        RemoveComments(File.ReadAllText(Path.Combine(AppContext.BaseDirectory, "navConfig.jsonc"))),
-        SourceGenerationContext.Default.NavConfig)!;
-
-    public App()
-    {
-        InitializeComponent();
-        _dispatcherQueue = DispatcherQueue.GetForCurrentThread();
-
-        Host = Microsoft.Extensions.Hosting.Host.
-        CreateDefaultBuilder().
-        UseContentRoot(AppContext.BaseDirectory).
-        UseDefaultServiceProvider((context, options) =>
-        {
-            options.ValidateOnBuild = true;
-        }).
-        ConfigureServices((context, services) =>
-        {
-            // Default Activation Handler
-            services.AddTransient<ActivationHandler<Microsoft.UI.Xaml.LaunchActivatedEventArgs>, DefaultActivationHandler>();
-
-            // Other Activation Handlers
-            services.AddTransient<IActivationHandler, ProtocolActivationHandler>();
-            services.AddTransient<IActivationHandler, FileActivationHandler>();
-
-            // Services
-            services.AddSingleton<ILocalSettingsService, LocalSettingsService>();
-            services.AddSingleton<IThemeSelectorService, ThemeSelectorService>();
-            services.AddTransient<INavigationViewService, NavigationViewService>();
-
-            services.AddSingleton<IActivationService, ActivationService>();
-            services.AddSingleton<IExtensionService, ExtensionService>();
-            services.AddSingleton<IPageService, PageService>();
-            services.AddSingleton<INavigationService, NavigationService>();
-            services.AddSingleton<IAccountsService, AccountsService>();
-            services.AddSingleton<IInfoBarService, InfoBarService>();
-            services.AddSingleton<IAppInfoService, AppInfoService>();
-            services.AddSingleton<ITelemetry>(TelemetryFactory.Get<ITelemetry>());
-            services.AddSingleton<IStringResource, StringResource>();
-            services.AddSingleton<IAppInstallManagerService, AppInstallManagerService>();
-            services.AddSingleton<IPackageDeploymentService, PackageDeploymentService>();
-            services.AddSingleton<IScreenReaderService, ScreenReaderService>();
-
-            // Core Services
-            services.AddSingleton<IFileService, FileService>();
-
-            // Main window: Allow access to the main window
-            // from anywhere in the application.
-            services.AddSingleton<WindowEx>(_ => MainWindow);
-
-            // Views and ViewModels
-            services.AddTransient<ShellPage>();
-            services.AddTransient<InitializationPage>();
-            services.AddTransient<ShellViewModel>();
-            services.AddTransient<WhatsNewViewModel>();
-            services.AddTransient<InitializationViewModel>();
-
-            // Settings
-            services.AddSettings(context);
-
-            // Configuration
-            services.Configure<LocalSettingsOptions>(context.Configuration.GetSection(nameof(LocalSettingsOptions)));
-
-            // Setup flow
-            services.AddSetupFlow(context);
-
-            // Dashboard
-            services.AddDashboard(context);
-
-            // ExtensionLibrary
-            services.AddExtensionLibrary(context);
-        }).
-        Build();
-
-        UnhandledException += App_UnhandledException;
-        AppInstance.GetCurrent().Activated += OnActivated;
-    }
-
-    public void ShowMainWindow()
-    {
-        _dispatcherQueue.TryEnqueue(() =>
-        {
-            var hWnd = WinRT.Interop.WindowNative.GetWindowHandle(MainWindow);
-            if (Windows.Win32.PInvoke.IsIconic(new Windows.Win32.Foundation.HWND(hWnd)))
-            {
-                MainWindow.Restore();
-            }
-            else
-            {
-                MainWindow.SetForegroundWindow();
-            }
-        });
-    }
-
-    private async void App_UnhandledException(object sender, Microsoft.UI.Xaml.UnhandledExceptionEventArgs e)
-    {
-        // TODO: Log and handle exceptions as appropriate.
-        // https://docs.microsoft.com/windows/windows-app-sdk/api/winrt/microsoft.ui.xaml.application.unhandledexception.
-        // https://github.com/microsoft/devhome/issues/613
-        await GetService<IExtensionService>().SignalStopExtensionsAsync();
-    }
-
-    protected async override void OnLaunched(Microsoft.UI.Xaml.LaunchActivatedEventArgs args)
-    {
-        base.OnLaunched(args);
-        var activatedEventArgs = AppInstance.GetCurrent().GetActivatedEventArgs();
-        await Task.WhenAll(
-            Task.Run(async () =>
-            {
-                await _dispatcherQueue.EnqueueAsync(async () =>
-                {
-                    await GetService<IActivationService>().ActivateAsync(activatedEventArgs.Data);
-                    await GetService<IActivationService>().HandleFileActivationOnLaunched(activatedEventArgs.Data);
-                });
-            }),
-            GetService<IAccountsService>().InitializeAsync(),
-            GetService<IAppManagementInitializer>().InitializeAsync());
-    }
-
-    private void OnActivated(object? sender, AppActivationArguments args)
-    {
-        _dispatcherQueue.TryEnqueue(async () =>
-        {
-            await GetService<IActivationService>().ActivateAsync(args.Data);
-        });
-    }
-}
+﻿// Copyright (c) Microsoft Corporation and Contributors
+// Licensed under the MIT license.
+
+using CommunityToolkit.WinUI;
+using System.Web.Services.Description;
+using DevHome.Activation;
+using DevHome.Common.Contracts;
+using DevHome.Common.Contracts.Services;
+using DevHome.Common.Extensions;
+using DevHome.Common.Models;
+using DevHome.Common.Services;
+using DevHome.Contracts.Services;
+using DevHome.ExtensionLibrary.Extensions;
+using DevHome.Helpers;
+using DevHome.Services;
+using DevHome.Settings.Extensions;
+using DevHome.SetupFlow.Extensions;
+using DevHome.SetupFlow.Services;
+using DevHome.Telemetry;
+using DevHome.ViewModels;
+using DevHome.Views;
+using Microsoft.Extensions.DependencyInjection;
+using Microsoft.Extensions.Hosting;
+using Microsoft.UI.Dispatching;
+using Microsoft.UI.Xaml;
+using Microsoft.Windows.AppLifecycle;
+
+namespace DevHome;
+
+public partial class App : Application, IApp
+{
+    private readonly DispatcherQueue _dispatcherQueue;
+
+    // The .NET Generic Host provides dependency injection, configuration, logging, and other services.
+    // https://docs.microsoft.com/dotnet/core/extensions/generic-host
+    // https://docs.microsoft.com/dotnet/core/extensions/dependency-injection
+    // https://docs.microsoft.com/dotnet/core/extensions/configuration
+    // https://docs.microsoft.com/dotnet/core/extensions/logging
+    public IHost Host
+    {
+        get;
+    }
+
+    public T GetService<T>()
+        where T : class => Host.GetService<T>();
+
+    public static WindowEx MainWindow { get; } = new MainWindow();
+
+    private static string RemoveComments(string text)
+    {
+        var start = text.IndexOf("/*", StringComparison.Ordinal);
+        while (start >= 0)
+        {
+            var end = text.IndexOf("*/", start + 2, StringComparison.Ordinal);
+            if (end < 0)
+            {
+                end = text.Length;
+            }
+
+            text = text.Remove(start, end - start + 2);
+            start = text.IndexOf("/*", start, StringComparison.Ordinal);
+        }
+
+        return text;
+    }
+
+    internal static NavConfig NavConfig { get; } = System.Text.Json.JsonSerializer.Deserialize(
+        RemoveComments(File.ReadAllText(Path.Combine(AppContext.BaseDirectory, "navConfig.jsonc"))),
+        SourceGenerationContext.Default.NavConfig)!;
+
+    public App()
+    {
+        InitializeComponent();
+        _dispatcherQueue = DispatcherQueue.GetForCurrentThread();
+
+        Host = Microsoft.Extensions.Hosting.Host.
+        CreateDefaultBuilder().
+        UseContentRoot(AppContext.BaseDirectory).
+        UseDefaultServiceProvider((context, options) =>
+        {
+            options.ValidateOnBuild = true;
+        }).
+        ConfigureServices((context, services) =>
+        {
+            // Default Activation Handler
+            services.AddTransient<ActivationHandler<Microsoft.UI.Xaml.LaunchActivatedEventArgs>, DefaultActivationHandler>();
+
+            // Other Activation Handlers
+            services.AddTransient<IActivationHandler, ProtocolActivationHandler>();
+            services.AddTransient<IActivationHandler, FileActivationHandler>();
+
+            // Services
+            services.AddSingleton<ILocalSettingsService, LocalSettingsService>();
+            services.AddSingleton<IThemeSelectorService, ThemeSelectorService>();
+            services.AddTransient<INavigationViewService, NavigationViewService>();
+
+            services.AddSingleton<IActivationService, ActivationService>();
+            services.AddSingleton<IExtensionService, ExtensionService>();
+            services.AddSingleton<IPageService, PageService>();
+            services.AddSingleton<INavigationService, NavigationService>();
+            services.AddSingleton<IAccountsService, AccountsService>();
+            services.AddSingleton<IInfoBarService, InfoBarService>();
+            services.AddSingleton<IAppInfoService, AppInfoService>();
+            services.AddSingleton<ITelemetry>(TelemetryFactory.Get<ITelemetry>());
+            services.AddSingleton<IStringResource, StringResource>();
+            services.AddSingleton<IAppInstallManagerService, AppInstallManagerService>();
+            services.AddSingleton<IPackageDeploymentService, PackageDeploymentService>();
+            services.AddSingleton<IScreenReaderService, ScreenReaderService>();
+
+            // Core Services
+            services.AddSingleton<IFileService, FileService>();
+
+            // Main window: Allow access to the main window
+            // from anywhere in the application.
+            services.AddSingleton<WindowEx>(_ => MainWindow);
+
+            // Views and ViewModels
+            services.AddTransient<ShellPage>();
+            services.AddTransient<InitializationPage>();
+            services.AddTransient<ShellViewModel>();
+            services.AddTransient<WhatsNewViewModel>();
+            services.AddTransient<InitializationViewModel>();
+
+            // Settings
+            services.AddSettings(context);
+
+            // Configuration
+            services.Configure<LocalSettingsOptions>(context.Configuration.GetSection(nameof(LocalSettingsOptions)));
+
+            // Setup flow
+            services.AddSetupFlow(context);
+
+            // Dashboard
+            services.AddDashboard(context);
+
+            // ExtensionLibrary
+            services.AddExtensionLibrary(context);
+        }).
+        Build();
+
+        UnhandledException += App_UnhandledException;
+        AppInstance.GetCurrent().Activated += OnActivated;
+    }
+
+    public void ShowMainWindow()
+    {
+        _dispatcherQueue.TryEnqueue(() =>
+        {
+            var hWnd = WinRT.Interop.WindowNative.GetWindowHandle(MainWindow);
+            if (Windows.Win32.PInvoke.IsIconic(new Windows.Win32.Foundation.HWND(hWnd)))
+            {
+                MainWindow.Restore();
+            }
+            else
+            {
+                MainWindow.SetForegroundWindow();
+            }
+        });
+    }
+
+    private async void App_UnhandledException(object sender, Microsoft.UI.Xaml.UnhandledExceptionEventArgs e)
+    {
+        // TODO: Log and handle exceptions as appropriate.
+        // https://docs.microsoft.com/windows/windows-app-sdk/api/winrt/microsoft.ui.xaml.application.unhandledexception.
+        // https://github.com/microsoft/devhome/issues/613
+        await GetService<IExtensionService>().SignalStopExtensionsAsync();
+    }
+
+    protected async override void OnLaunched(Microsoft.UI.Xaml.LaunchActivatedEventArgs args)
+    {
+        base.OnLaunched(args);
+        var activatedEventArgs = AppInstance.GetCurrent().GetActivatedEventArgs();
+        await Task.WhenAll(
+            Task.Run(async () =>
+            {
+                await _dispatcherQueue.EnqueueAsync(async () =>
+                {
+                    await GetService<IActivationService>().ActivateAsync(activatedEventArgs.Data);
+                    await GetService<IActivationService>().HandleFileActivationOnLaunched(activatedEventArgs.Data);
+                });
+            }),
+            GetService<IAccountsService>().InitializeAsync(),
+            GetService<IAppManagementInitializer>().InitializeAsync());
+    }
+
+    private void OnActivated(object? sender, AppActivationArguments args)
+    {
+        _dispatcherQueue.TryEnqueue(async () =>
+        {
+            await GetService<IActivationService>().ActivateAsync(args.Data);
+        });
+    }
+}