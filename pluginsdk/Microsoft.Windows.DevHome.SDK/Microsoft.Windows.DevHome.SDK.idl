namespace Microsoft.Windows.DevHome.SDK
{
    [contractversion(1)] apicontract DevHomeContract {}

<<<<<<< HEAD
    [contract(Microsoft.Windows.DevHome.SDK.DevHomeContract, 1)] interface IExtension {
=======
        [contract(Microsoft.Windows.DevHome.SDK.DevHomeContract, 1)] interface IExtension {
>>>>>>> 929eb5f9
        IInspectable GetProvider(ProviderType providerType);
        void Dispose();
    };

    [contract(Microsoft.Windows.DevHome.SDK.DevHomeContract, 1)] enum ProviderType {
        Repository = 0,
        DeveloperId = 1,
        Settings = 2,
        FeaturedApplications = 3
    };

    // Definitions for exceptions.
    [contract(Microsoft.Windows.DevHome.SDK.DevHomeContract, 1)] enum ProviderOperationStatus {
        Success,
        Failure
    };

    [contract(Microsoft.Windows.DevHome.SDK.DevHomeContract, 1)] runtimeclass ProviderOperationResult {
        ProviderOperationResult(ProviderOperationStatus status, HRESULT error, String displayMessage, String diagnosticText);

        ProviderOperationStatus Status
        {
            get;
        };
        HRESULT ExtendedError
        {
            get;
        };
        String DisplayMessage
        {
            get;
        };
        String DiagnosticText
        {
            get;
        };
    };

    // Repository Provider
    [contract(Microsoft.Windows.DevHome.SDK.DevHomeContract, 1)] interface IRepositoryProvider
        requires Windows
        .Foundation.IClosable
    {
        String DisplayName
        {
            get;
        };
        Windows.Storage.Streams.IRandomAccessStreamReference Icon
        {
            get;
        };

        Windows.Foundation.IAsyncOperation<RepositoriesResult> GetRepositoriesAsync(IDeveloperId developerId);

        Windows.Foundation.IAsyncOperation<RepositoryUriSupportResult> IsUriSupportedAsync(Windows.Foundation.Uri uri);
        Windows.Foundation.IAsyncOperation<RepositoryUriSupportResult> IsUriSupportedAsync(Windows.Foundation.Uri uri, IDeveloperId developerId);

        Windows.Foundation.IAsyncOperation<RepositoryResult> GetRepositoryFromUriAsync(Windows.Foundation.Uri uri);
        Windows.Foundation.IAsyncOperation<RepositoryResult> GetRepositoryFromUriAsync(Windows.Foundation.Uri uri, IDeveloperId developerId);

        Windows.Foundation.IAsyncOperation<ProviderOperationResult> CloneRepositoryAsync(IRepository repository, String cloneDestination);
        Windows.Foundation.IAsyncOperation<ProviderOperationResult> CloneRepositoryAsync(IRepository repository, String cloneDestination, IDeveloperId developerId);
    };

    [contract(Microsoft.Windows.DevHome.SDK.DevHomeContract, 1)] runtimeclass RepositoryResult {
        RepositoryResult(IRepository repository);
        RepositoryResult(HRESULT e, String diagnosticText);

        IRepository Repository
        {
            get;
        };
        ProviderOperationResult Result
        {
            get;
        };
    };

    [contract(Microsoft.Windows.DevHome.SDK.DevHomeContract, 1)] runtimeclass RepositoriesResult {
        RepositoriesResult(IIterable<IRepository> repositories);
        RepositoriesResult(HRESULT e, String diagnosticText);

        IIterable<IRepository> Repositories
        {
            get;
        };
        ProviderOperationResult Result
        {
            get;
        };
    };

    [contract(Microsoft.Windows.DevHome.SDK.DevHomeContract, 1)] runtimeclass RepositoryUriSupportResult {
        RepositoryUriSupportResult(Boolean isSupported);
        RepositoryUriSupportResult(HRESULT e, String diagnosticText);

        Boolean IsSupported
        {
            get;
        };
        ProviderOperationResult Result
        {
            get;
        };
    };

    [contract(Microsoft.Windows.DevHome.SDK.DevHomeContract, 1)] interface IRepository {
        String DisplayName
        {
            get;
        };
        String OwningAccountName
        {
            get;
        };
        Boolean IsPrivate
        {
            get;
        };
        Windows.Foundation.DateTime LastUpdated
        {
            get;
        };
        Windows.Foundation.Uri RepoUri
        {
            get;
        };
    };

    [contract(Microsoft.Windows.DevHome.SDK.DevHomeContract, 1)] enum AuthenticationState {
        LoggedIn = 0,
        LoggedOut = 1
    };

    [contract(Microsoft.Windows.DevHome.SDK.DevHomeContract, 1)] enum AuthenticationExperienceKind {
        CustomProvider = 0,
        CardSession = 1
    };

    [contract(Microsoft.Windows.DevHome.SDK.DevHomeContract, 1)] runtimeclass AdaptiveCardSessionResult {
        AdaptiveCardSessionResult(IIterable<IDeveloperId> developerIds);
        AdaptiveCardSessionResult(HRESULT e, String diagnosticText);

        IExtensionAdaptiveCardSession AdaptiveCardSession
        {
            get;
        };
        ProviderOperationResult Result
        {
            get;
        };
    };

    // Developer ID
    [contract(Microsoft.Windows.DevHome.SDK.DevHomeContract, 1)] interface IDeveloperIdProvider
        requires Windows
        .Foundation.IClosable
    {
        String DisplayName
        {
            get;
        };

        //DeveloperIdsResult GetLoggedInDeveloperIds();

        ProviderOperationResult LogoutDeveloperId(IDeveloperId developerId);

        event Windows.Foundation.TypedEventHandler<IDeveloperIdProvider, Object> Changed;

        AuthenticationState DeveloperIdState
        {
            get;
        };

        // The extension chooses to support one enum Option. Once defined by the extension this value cannot be 	// changed by DevHome or the extension itself.
        AuthenticationExperienceKind GetAuthenticationExperienceKind();

        //ExtensionProvidedExperience
        Windows.Foundation.IAsyncOperation<DeveloperIdResult> ShowLogonSession(Microsoft.UI.WindowId windowHandle);

        //DevHomeIntegratedCard
        AdaptiveCardSessionResult GetLoginAdaptiveCardSession();
    };

    [contract(Microsoft.Windows.DevHome.SDK.DevHomeContract, 1)] runtimeclass DeveloperIdResult {
        DeveloperIdResult(IDeveloperId developerId);
        DeveloperIdResult(HRESULT e, String diagnosticText);

        IDeveloperId DeveloperId
        {
            get;
        };
        ProviderOperationResult Result
        {
            get;
        };
    };

    [contract(Microsoft.Windows.DevHome.SDK.DevHomeContract, 1)] runtimeclass DeveloperIdsResult {
        DeveloperIdsResult(IIterable<IDeveloperId> developerIds);
        DeveloperIdsResult(HRESULT e, String diagnosticText);

        IIterable<IDeveloperId> DeveloperIds
        {
            get;
        };
        ProviderOperationResult Result
        {
            get;
        };
    };

    // IDeveloperId is the basic interface for DeveloperId corresponding to each logged in user, used by the Dev Home Core app
    [contract(Microsoft.Windows.DevHome.SDK.DevHomeContract, 1)] interface IDeveloperId {
        String LoginId
        {
            get;
        };

        String Url
        {
            get;
        };
    };

    // Settings
    [contract(Microsoft.Windows.DevHome.SDK.DevHomeContract, 1)] interface ISettingsProvider
        requires Windows
        .Foundation.IClosable
    {
        String DisplayName
        {
            get;
        };

        //DevHomeIntegratedCard
        AdaptiveCardSessionResult GetSettingsAdaptiveCardSession();
    };

    [contract(Microsoft.Windows.DevHome.SDK.DevHomeContract, 1)] interface IExtensionAdaptiveCardSession {
        ProviderOperationResult Initialize(IExtensionAdaptiveCard extensionUI);
        void Dispose();
        ProviderOperationResult OnAction(String action, String inputs);
    };

    [contract(Microsoft.Windows.DevHome.SDK.DevHomeContract, 1)] interface IExtensionAdaptiveCard {
        String TemplateJson
        {
            get;
        };
        String DataJson
        {
            get;
        };
        String State
        {
            get;
        };

        ProviderOperationResult Update(String templateJson, String dataJson, String state);
    };

    // Featured Application Provider
    [contract(Microsoft.Windows.DevHome.SDK.DevHomeContract, 1)]
        // IFeaturedApplicationProvider interface allows extensions to provide a list of featured application groups
        interface IFeaturedApplicationProvider {
            // Get the list of featured application groups
            Windows.Foundation.IAsyncOperation<GetFeaturedApplicationGroupResult>
            GetFeaturedApplicationGroupsAsync();
        };

    [contract(Microsoft.Windows.DevHome.SDK.DevHomeContract, 1)] runtimeclass GetFeaturedApplicationGroupResult {
        GetFeaturedApplicationGroupResult(IFeaturedApplicationGroup featuredApplicationGroup);
        GetFeaturedApplicationGroupResult(HRESULT e, String diagnosticText);

        IFeaturedApplicationGroup FeaturedApplicationGroup
        {
            get;
        };
        ProviderOperationResult Result
        {
            get;
        };
    };

    [contract(Microsoft.Windows.DevHome.SDK.DevHomeContract, 1)] runtimeclass GetFeaturedApplicationsResult {
        GetFeaturedApplicationsResult(IVectorView<String> featuredApplications);
        GetFeaturedApplicationsResult(HRESULT e, String diagnosticText);

        IVectorView<String> FeaturedApplications
        {
            get;
        };
        ProviderOperationResult Result
        {
            get;
        };
    }
<<<<<<< HEAD

        // IFeaturedApplicationGroup interface represents a group of featured applications
        [contract(Microsoft.Windows.DevHome.SDK.DevHomeContract, 1)] interface IFeaturedApplicationGroup {
        // Get the localized title of the group
        String GetTitle(String preferredLocale);

        // Get the localized descritpion of the group
        String GetDescription(String preferredLocale);

        // Get the list of featured application in the group
        GetFeaturedApplicationsResult GetApplications();
    };
=======
>>>>>>> 929eb5f9

        // IFeaturedApplicationGroup interface represents a group of featured applications
        [contract(Microsoft.Windows.DevHome.SDK.DevHomeContract, 1)] interface IFeaturedApplicationGroup {
        // Get the localized title of the group
        String GetTitle(String preferredLocale);

        // Get the localized descritpion of the group
        String GetDescription(String preferredLocale);

        // Get the list of featured application in the group
        GetFeaturedApplicationsResult GetApplications();
    };
}<|MERGE_RESOLUTION|>--- conflicted
+++ resolved
@@ -2,11 +2,7 @@
 {
     [contractversion(1)] apicontract DevHomeContract {}
 
-<<<<<<< HEAD
     [contract(Microsoft.Windows.DevHome.SDK.DevHomeContract, 1)] interface IExtension {
-=======
-        [contract(Microsoft.Windows.DevHome.SDK.DevHomeContract, 1)] interface IExtension {
->>>>>>> 929eb5f9
         IInspectable GetProvider(ProviderType providerType);
         void Dispose();
     };
@@ -305,7 +301,6 @@
             get;
         };
     }
-<<<<<<< HEAD
 
         // IFeaturedApplicationGroup interface represents a group of featured applications
         [contract(Microsoft.Windows.DevHome.SDK.DevHomeContract, 1)] interface IFeaturedApplicationGroup {
@@ -318,18 +313,4 @@
         // Get the list of featured application in the group
         GetFeaturedApplicationsResult GetApplications();
     };
-=======
->>>>>>> 929eb5f9
-
-        // IFeaturedApplicationGroup interface represents a group of featured applications
-        [contract(Microsoft.Windows.DevHome.SDK.DevHomeContract, 1)] interface IFeaturedApplicationGroup {
-        // Get the localized title of the group
-        String GetTitle(String preferredLocale);
-
-        // Get the localized descritpion of the group
-        String GetDescription(String preferredLocale);
-
-        // Get the list of featured application in the group
-        GetFeaturedApplicationsResult GetApplications();
-    };
 }