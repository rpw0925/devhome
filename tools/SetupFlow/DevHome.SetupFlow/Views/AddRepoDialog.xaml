<!-- Copyright (c) Microsoft Corporation.. -->
<!-- Licensed under the MIT License. -->

<ContentDialog x:Class="DevHome.SetupFlow.Views.AddRepoDialog"
               xmlns="http://schemas.microsoft.com/winfx/2006/xaml/presentation"
               xmlns:d="http://schemas.microsoft.com/expression/blend/2008"
               xmlns:x="http://schemas.microsoft.com/winfx/2006/xaml"
               xmlns:mc="http://schemas.openxmlformats.org/markup-compatibility/2006"
               xmlns:converters="using:CommunityToolkit.WinUI.Converters"
               xmlns:ctControls="using:CommunityToolkit.WinUI.Controls"
               xmlns:models="using:DevHome.SetupFlow.Models"
               mc:Ignorable="d"
               x:Uid="CloneRepoDialog"
               x:Name="AddRepoContentDialog"
               PrimaryButtonClick="AddRepoContentDialog_PrimaryButtonClick"
               IsPrimaryButtonEnabled="{x:Bind AddRepoViewModel.ShouldEnablePrimaryButton, Mode=OneWay}"
               DefaultButton="Primary"
               Style="{StaticResource DefaultContentDialogStyle}"
               PrimaryButtonText="{x:Bind AddRepoViewModel.PrimaryButtonText, Mode=OneWay}"
               CornerRadius="8"
               xmlns:ic="using:Microsoft.Xaml.Interactions.Core"
               xmlns:i="using:Microsoft.Xaml.Interactivity">
    <ContentDialog.Resources>
        <ResourceDictionary>
            <ResourceDictionary.MergedDictionaries>
                <ResourceDictionary Source="ms-appx:///DevHome.SetupFlow/Styles/SetupFlowStyles.xaml"/>
                <ResourceDictionary>
                    <converters:BoolToVisibilityConverter x:Key="NegatedBoolToVisibilityConverter" TrueValue="Collapsed" FalseValue="Visible"/>
                    <converters:BoolToObjectConverter x:Key="BoolToGlyphConverter" TrueValue="&#xF0BD;" FalseValue="&#xF03F;"/>
                    <converters:BoolNegationConverter x:Key="BoolToNegationConverter"/>
                </ResourceDictionary>
            </ResourceDictionary.MergedDictionaries>
        </ResourceDictionary>
    </ContentDialog.Resources>
    <!-- ContentDialog has a padding of 24 on left/right. Extend the ScrollViewer there to show the scroll bar at the edge of the dialog. -->
    <ScrollViewer VerticalScrollMode="Auto" VerticalScrollBarVisibility="Auto" Padding="24,0" Margin="-24,0">
        <StackPanel x:Name="AddRepoStackPanel" Orientation="Vertical" Spacing="5" MinWidth="450" MinHeight="550"  MaxWidth="450">
            <StackPanel.Resources>
                <ResourceDictionary>
                    <Style TargetType="Button" x:Key="ContentDialogLogInButtonStyle" BasedOn="{StaticResource AccentButtonStyle}">
                        <Setter Property="Background">
                            <Setter.Value>
                                <SolidColorBrush Color="{ThemeResource SystemAccentColor}"/>
                            </Setter.Value>
                        </Setter>
                    </Style>
                </ResourceDictionary>
            </StackPanel.Resources>
<<<<<<< HEAD
            
            <!-- Only show the default clone repositories experience if we're setting up a local machine. -->
            <StackPanel
                Visibility="{x:Bind AddRepoViewModel.IsSettingUpLocalMachine, Mode=OneWay}">
                
            <ctControls:Segmented MaxWidth="445" x:Name="SwitchViewsSegmentedView" HorizontalAlignment="Stretch" SelectionMode="Single" SelectionChanged="Segmented_SelectionChanged">
                <ctControls:SegmentedItem x:Name="AddViaAccountSegmentedItem" x:Uid="ms-resource:///DevHome.SetupFlow/Resources/RepoTool_AddViaAccountButton" IsEnabled="{x:Bind AddRepoViewModel.IsAccountButtonEnabled, Mode=OneWay}" AutomationProperties.PositionInSet="1" AutomationProperties.SizeOfSet="2"/>
                <ctControls:SegmentedItem x:Name="AddViaUrlSegmentedItem" x:Uid="ms-resource:///DevHome.SetupFlow/Resources/RepoTool_AddViaUrlButton" AutomationProperties.PositionInSet="2" AutomationProperties.SizeOfSet="2"/>
=======
            <ctControls:Segmented MaxWidth="445" x:Name="SwitchViewsSegmentedView" HorizontalAlignment="Stretch" SelectionMode="Single">
                <i:Interaction.Behaviors>
                    <ic:EventTriggerBehavior EventName="SelectionChanged">
                        <ic:InvokeCommandAction Command="{x:Bind AddRepoViewModel.ChangePageCommand}" CommandParameter="{x:Bind SwitchViewsSegmentedView.SelectedItem, Mode=OneWay}"/>
                    </ic:EventTriggerBehavior>
                </i:Interaction.Behaviors>
                <ctControls:SegmentedItem x:Name="AddViaAccountSegmentedItem" x:Uid="RepoTool_AddViaAccountButton" IsEnabled="{x:Bind AddRepoViewModel.IsAccountButtonEnabled, Mode=OneWay}" AutomationProperties.PositionInSet="1" AutomationProperties.SizeOfSet="2" Tag="Account"/>
                <ctControls:SegmentedItem x:Name="AddViaUrlSegmentedItem" x:Uid="RepoTool_AddViaUrlButton" AutomationProperties.PositionInSet="2" AutomationProperties.SizeOfSet="2" Tag="URL"/>
>>>>>>> 64e8b69d
            </ctControls:Segmented>

            <!-- Adding a repo via URL -->
            <TextBox x:Name="RepoUrlTextBox"
                     x:Uid="RepoUrl"
                     Visibility="{x:Bind AddRepoViewModel.ShowUrlPage, Mode=OneWay}"
                     TextChanged="RepoUrlTextBox_TextChanged"
                     Text="{x:Bind AddRepoViewModel.Url, Mode=TwoWay}"
                     Margin="0, 20, 0, 0"/>
            <TextBlock x:Name="UrlErrorTextBlock" Style="{ThemeResource BaseTextBlockStyle}" Text="{x:Bind AddRepoViewModel.UrlParsingError, Mode=OneWay}" Visibility="{x:Bind AddRepoViewModel.ShouldShowUrlError, Mode=OneWay}"/>

            <!-- Log into account -->
            <!-- Please keep SelectedIndex bound to AccountIndex.  This is used to reset the combobox to empty
            when the user navigates to the account page.-->
            <ComboBox x:Name="RepositoryProviderComboBox" 
                      Visibility="{x:Bind AddRepoViewModel.ShowAccountPage, Mode=OneWay}"
                      HorizontalAlignment="Stretch"
                      x:Uid="RepositoryDisplay"
                      ItemsSource="{x:Bind AddRepoViewModel.ProviderNames}"
                      SelectedIndex="{x:Bind AddRepoViewModel.AccountIndex, Mode=TwoWay}"
                      Margin="0, 20, 0, 0" >
                <i:Interaction.Behaviors>
                    <ic:EventTriggerBehavior EventName="SelectionChanged">
                        <ic:InvokeCommandAction Command="{x:Bind AddRepoViewModel.RepoProviderSelectedCommand}" CommandParameter="{x:Bind RepositoryProviderComboBox.SelectedItem, Mode=OneWay}"/>
                    </ic:EventTriggerBehavior>
                </i:Interaction.Behaviors>
            </ComboBox>
            <StackPanel x:Name="LoginUi" Visibility="{x:Bind AddRepoViewModel.ShouldShowLoginUi, Mode=OneWay}">
                <!-- Title and Close button -->
                <Grid>
                    <Grid.ColumnDefinitions>
                        <ColumnDefinition/>
                        <ColumnDefinition Width="40"/>
                    </Grid.ColumnDefinitions>
                    <TextBlock Grid.Column="0" x:Uid="LoginUIDialogTitle" HorizontalAlignment="Left"
                       Style="{ThemeResource SubtitleTextBlockStyle}" 
                       Margin="16,10,0,0"/>
                    <Button Command="{x:Bind AddRepoViewModel.CancelButtonPressedCommand, Mode=OneWay}" Visibility="{x:Bind AddRepoViewModel.ShouldShowXButtonInLoginUi, Mode=OneWay}" Grid.Column="1" DataContext="{x:Bind}" Style="{ThemeResource AlternateCloseButtonStyle}" VerticalAlignment="Center">
                        <Button.Content>
                            <SymbolIcon Symbol="Cancel"/>
                        </Button.Content>
                    </Button>
                </Grid>
                <Frame Content="{x:Bind AddRepoViewModel.LoginUiContent, Mode=OneWay}" />
            </StackPanel>

            <!-- Show Repositories -->
            <StackPanel x:Name="ShowRepositoriesStackPanel" Visibility="{x:Bind AddRepoViewModel.ShowRepoPage, Mode=OneWay}" Orientation="Vertical" HorizontalAlignment="Stretch" Spacing="10">
                <Grid ColumnSpacing="8" RowSpacing="10">
                    <Grid.ColumnDefinitions>
                        <ColumnDefinition Width="*"/>
                        <ColumnDefinition Width="1.5*"/>
                    </Grid.ColumnDefinitions>
                    <SplitButton x:Name="AccountSplitButton" HorizontalAlignment="Stretch" HorizontalContentAlignment="Left" Grid.Row="0" Content="{x:Bind AddRepoViewModel.SelectedAccount, Mode=OneWay}" Flyout="{x:Bind AddRepoViewModel.AccountsToShow, Mode=OneWay}" IsEnabled="{x:Bind AddRepoViewModel.IsFetchingRepos, Mode=OneWay, Converter={StaticResource BoolToNegationConverter}}"/>
                    <TextBox x:Name="FilterTextBox" Grid.Column="1" TextChanged="FilterTextBox_TextChanged" x:Uid="RepoTool_FilterTextBox" IsEnabled="{x:Bind AddRepoViewModel.IsFetchingRepos, Mode=OneWay, Converter={StaticResource BoolToNegationConverter}}" />
                </Grid>
                <Grid Visibility="{x:Bind AddRepoViewModel.IsFetchingRepos, Mode=OneWay}" Height="300" Width="300">
                    <ProgressRing/>
                </Grid>
                <!-- Removing the SelectionChanged event into a command has far reaching changes because the item that was selected can't be passed
                into the command.  I tried converting this to use a command on SelectionChanged and pass SelectedItems into the command.
                I ran into issues because the viewmodel expects one repository at a time.  Not a list.
                Another issue is .SelectRange() needs to be called to "select" repos when the dialog is opened more than once. -->
                <ListView x:Name="RepositoriesListView" Visibility="{x:Bind AddRepoViewModel.IsFetchingRepos, Mode=OneWay, Converter={StaticResource NegatedBoolToVisibilityConverter}}" SelectionMode="Multiple" Height="300" HorizontalAlignment="Stretch" SelectionChanged="RepositoriesListView_SelectionChanged" ItemsSource="{x:Bind AddRepoViewModel.Repositories, Mode=OneWay}" Margin="0, 12, 0, 12">
                    <ListView.Header>
                        <TextBlock Style="{ThemeResource BodyStrongTextBlockStyle}" x:Uid="RepositoriesList" Margin="0, 0, 0, 8"/>
                    </ListView.Header>
                    <ListView.ItemTemplate>
                        <DataTemplate x:DataType="models:RepoViewListItem">
                            <Grid ColumnSpacing="7">
                                <ToolTipService.ToolTip>
                                    <ToolTip IsEnabled="{x:Bind IsRepoNameTrimmed, Mode=OneWay}" Content="{x:Bind RepoDisplayName}"/>
                                </ToolTipService.ToolTip>
                                <Grid.ColumnDefinitions>
                                    <ColumnDefinition Width="16"/>
                                    <ColumnDefinition/>
                                </Grid.ColumnDefinitions>
                                <FontIcon Grid.Column="0" FontSize="16" FontFamily="{StaticResource DevHomeFluentIcons}" Glyph="{x:Bind IsPrivate, Mode=OneWay, Converter={StaticResource BoolToGlyphConverter}}"/>
                                <TextBlock Grid.Column="1" Text="{x:Bind RepoDisplayName}" TextTrimming="CharacterEllipsis">
                                    <i:Interaction.Behaviors>
                                        <ic:EventTriggerBehavior EventName="IsTextTrimmedChanged">
                                            <ic:InvokeCommandAction Command="{x:Bind TextTrimmedCommand}"/>
                                        </ic:EventTriggerBehavior>
                                     </i:Interaction.Behaviors>
                                </TextBlock>
                            </Grid>
                        </DataTemplate>
                    </ListView.ItemTemplate>
                </ListView>
            </StackPanel>
            <TextBlock x:Name="ErrorTextBlock" Style="{ThemeResource BodyStrongTextBlockStyle}" Visibility="{x:Bind AddRepoViewModel.ShowErrorTextBox, Mode=OneWay}" x:Uid="Repo_ToolClonePathError"/>
            <!-- Repo page and URL page both have clonepath + dev drive check box-->
            <Grid Visibility="{x:Bind AddRepoViewModel.FolderPickerViewModel.ShouldShowFolderPicker, Mode=OneWay}">
                <Grid.ColumnDefinitions>
                    <ColumnDefinition Width="5*"/>
                    <ColumnDefinition Width="auto"/>
                </Grid.ColumnDefinitions>
                <!-- Folder picker -->
                <StackPanel
                    Grid.Column="0"
                    Spacing="7">
                    <TextBlock 
                        x:Uid="ClonePathForTextBlock" />
                    <TextBox
                        TextChanged="CloneLocation_TextChanged"
                        Text="{x:Bind AddRepoViewModel.FolderPickerViewModel.CloneLocationAlias, Mode=TwoWay}"
                        IsEnabled="False"
                        Visibility="{x:Bind AddRepoViewModel.FolderPickerViewModel.InDevDriveScenario, Mode=OneWay}"
                        x:Name="DevDriveCloneLocationAliasTextBox" />
                </StackPanel>
                <TextBox x:Uid="ClonePath"
                     TextChanged="CloneLocation_TextChanged" Grid.Column="0" 
                     Text="{x:Bind AddRepoViewModel.FolderPickerViewModel.CloneLocation, Mode=TwoWay}"
                     IsEnabled="{x:Bind AddRepoViewModel.FolderPickerViewModel.IsBrowseButtonEnabled, Mode=OneWay}"
                     Visibility="{x:Bind AddRepoViewModel.FolderPickerViewModel.InDevDriveScenario, Mode=OneWay, Converter={StaticResource NegatedBoolToVisibilityConverter}}"/>
                <Grid Grid.Column="1">
                    <!-- Workaround to show a tooltip on a disabled button.
                         https://github.com/microsoft/microsoft-ui-xaml/issues/2262 -->
                    <TextBlock>
                    <ToolTipService.ToolTip>
                        <ToolTip x:Uid="ClearCheckboxToBrowse" Visibility="{x:Bind AddRepoViewModel.FolderPickerViewModel.IsBrowseButtonEnabled, Mode=OneWay, Converter={StaticResource NegatedBoolToVisibilityConverter}}"/>
                    </ToolTipService.ToolTip>
                    </TextBlock>
                    <Button IsEnabled="{x:Bind AddRepoViewModel.FolderPickerViewModel.IsBrowseButtonEnabled, Mode=OneWay}" x:Uid="ClonePath_Button" Margin="5, 27, 0, 0">
                        <i:Interaction.Behaviors>
                            <ic:EventTriggerBehavior EventName="Click">
                                <ic:InvokeCommandAction Command="{x:Bind AddRepoViewModel.OpenFolderPickerCommand}"/>
                            </ic:EventTriggerBehavior>
                        </i:Interaction.Behaviors>
                    </Button>
                </Grid>
            </Grid>
            <TextBlock Text="{x:Bind AddRepoViewModel.FolderPickerViewModel.FolderPickerErrorMessage, Mode=OneWay}" Visibility="{x:Bind AddRepoViewModel.FolderPickerViewModel.ShowFolderPickerError, Mode=OneWay}"/>
            <Grid
                    Visibility="{x:Bind AddRepoViewModel.EditDevDriveViewModel.ShowDevDriveInformation, Mode=OneWay}" 
                    Margin="0 10 0 10"
                    Grid.Row="2"
                    ColumnSpacing="10">
                <Grid.ColumnDefinitions>
                    <ColumnDefinition Width="7*"/>
                    <ColumnDefinition Width="3*"/>
                </Grid.ColumnDefinitions>
                <Grid.RowDefinitions>
                    <RowDefinition Height="*"/>
                    <RowDefinition Height="*"/>
                </Grid.RowDefinitions>
                <CheckBox
                        Click="MakeNewDevDriveCheckBox_Click" 
                        IsEnabled="{x:Bind AddRepoViewModel.EditDevDriveViewModel.IsDevDriveCheckboxEnabled}" 
                        IsChecked="{x:Bind AddRepoViewModel.EditDevDriveViewModel.IsDevDriveCheckboxChecked, Mode=TwoWay}" 
                        Grid.Column="0" 
                        Grid.Row="0"
                        x:Uid="NewDevDriveComboBox"/>
                <HyperlinkButton 
                        x:Uid="CustomizeHyperLink"
                        Grid.Column="1" 
                        Visibility="{x:Bind AddRepoViewModel.EditDevDriveViewModel.ShowCustomizeOption, Mode=OneWay}" 
                        Click="CustomizeDevDriveHyperlinkButton_ClickAsync"
                        Grid.Row="0"
                        Margin="0 -3 0 0"
                        Padding="3" />
                <InfoBar
                        Grid.Row="1"
                        Grid.Column="0" 
                        Grid.ColumnSpan="2"
                        Margin="0 5 0 0"
                        IsClosable="False"
                        IsOpen="True"
                        Severity="Error"
                        HorizontalAlignment="Stretch"
                        x:Uid="DevDriveDefaultDriveCheckBoxError"
                        Visibility="{x:Bind AddRepoViewModel.EditDevDriveViewModel.DevDriveValidationError, Mode=OneWay}"/>
            </Grid>
        </StackPanel>
            
        <!-- Only show the setup target experience if we're not setting up a local machine. -->   
        <StackPanel
            Visibility="{x:Bind AddRepoViewModel.IsSettingUpLocalMachine, Mode=OneWay, Converter={StaticResource NegatedBoolToVisibilityConverter}}">
                <!-- Adding a repo via URL -->
                <TextBox 
                    x:Uid="ms-resource:///DevHome.SetupFlow/Resources/RepoUrl"
                    Visibility="{x:Bind AddRepoViewModel.ShowUrlPage, Mode=OneWay}"
                    TextChanged="RepoUrlTextBox_TextChanged"
                    Text="{x:Bind AddRepoViewModel.Url, Mode=TwoWay}"
                    Margin="0, 20, 0, 0"/>
                <TextBlock 
                    Style="{ThemeResource BaseTextBlockStyle}" 
                    Text="{x:Bind AddRepoViewModel.UrlParsingError, Mode=OneWay}" 
                    Visibility="{x:Bind AddRepoViewModel.ShouldShowUrlError, Mode=OneWay}"/>
                <TextBlock 
                    Style="{ThemeResource BodyStrongTextBlockStyle}" 
                    Visibility="{x:Bind AddRepoViewModel.ShowErrorTextBox, Mode=OneWay}" 
                    x:Uid="ms-resource:///DevHome.SetupFlow/Resources/Repo_ToolClonePathError"/>
                <!-- SetupTargetFlow only allows cloning via url-->
                <Grid>
                    <Grid.ColumnDefinitions>
                        <ColumnDefinition Width="5*"/>
                        <ColumnDefinition Width="auto"/>
                    </Grid.ColumnDefinitions>

                    <TextBox 
                        x:Uid="ms-resource:///DevHome.SetupFlow/Resources/ClonePath"
                        Margin="0 20 0 10"
                        TextChanged="CloneLocation_TextChanged" Grid.Column="0" 
                        Text="{x:Bind AddRepoViewModel.FolderPickerViewModel.CloneLocation, Mode=TwoWay}"/>
                </Grid>
            </StackPanel>
        </StackPanel>
    </ScrollViewer>
</ContentDialog><|MERGE_RESOLUTION|>--- conflicted
+++ resolved
@@ -1,277 +1,274 @@
-<!-- Copyright (c) Microsoft Corporation.. -->
-<!-- Licensed under the MIT License. -->
-
-<ContentDialog x:Class="DevHome.SetupFlow.Views.AddRepoDialog"
-               xmlns="http://schemas.microsoft.com/winfx/2006/xaml/presentation"
-               xmlns:d="http://schemas.microsoft.com/expression/blend/2008"
-               xmlns:x="http://schemas.microsoft.com/winfx/2006/xaml"
-               xmlns:mc="http://schemas.openxmlformats.org/markup-compatibility/2006"
-               xmlns:converters="using:CommunityToolkit.WinUI.Converters"
-               xmlns:ctControls="using:CommunityToolkit.WinUI.Controls"
-               xmlns:models="using:DevHome.SetupFlow.Models"
-               mc:Ignorable="d"
-               x:Uid="CloneRepoDialog"
-               x:Name="AddRepoContentDialog"
-               PrimaryButtonClick="AddRepoContentDialog_PrimaryButtonClick"
-               IsPrimaryButtonEnabled="{x:Bind AddRepoViewModel.ShouldEnablePrimaryButton, Mode=OneWay}"
-               DefaultButton="Primary"
-               Style="{StaticResource DefaultContentDialogStyle}"
-               PrimaryButtonText="{x:Bind AddRepoViewModel.PrimaryButtonText, Mode=OneWay}"
-               CornerRadius="8"
-               xmlns:ic="using:Microsoft.Xaml.Interactions.Core"
-               xmlns:i="using:Microsoft.Xaml.Interactivity">
-    <ContentDialog.Resources>
-        <ResourceDictionary>
-            <ResourceDictionary.MergedDictionaries>
-                <ResourceDictionary Source="ms-appx:///DevHome.SetupFlow/Styles/SetupFlowStyles.xaml"/>
-                <ResourceDictionary>
-                    <converters:BoolToVisibilityConverter x:Key="NegatedBoolToVisibilityConverter" TrueValue="Collapsed" FalseValue="Visible"/>
-                    <converters:BoolToObjectConverter x:Key="BoolToGlyphConverter" TrueValue="&#xF0BD;" FalseValue="&#xF03F;"/>
-                    <converters:BoolNegationConverter x:Key="BoolToNegationConverter"/>
-                </ResourceDictionary>
-            </ResourceDictionary.MergedDictionaries>
-        </ResourceDictionary>
-    </ContentDialog.Resources>
-    <!-- ContentDialog has a padding of 24 on left/right. Extend the ScrollViewer there to show the scroll bar at the edge of the dialog. -->
-    <ScrollViewer VerticalScrollMode="Auto" VerticalScrollBarVisibility="Auto" Padding="24,0" Margin="-24,0">
-        <StackPanel x:Name="AddRepoStackPanel" Orientation="Vertical" Spacing="5" MinWidth="450" MinHeight="550"  MaxWidth="450">
-            <StackPanel.Resources>
-                <ResourceDictionary>
-                    <Style TargetType="Button" x:Key="ContentDialogLogInButtonStyle" BasedOn="{StaticResource AccentButtonStyle}">
-                        <Setter Property="Background">
-                            <Setter.Value>
-                                <SolidColorBrush Color="{ThemeResource SystemAccentColor}"/>
-                            </Setter.Value>
-                        </Setter>
-                    </Style>
-                </ResourceDictionary>
-            </StackPanel.Resources>
-<<<<<<< HEAD
-            
-            <!-- Only show the default clone repositories experience if we're setting up a local machine. -->
-            <StackPanel
-                Visibility="{x:Bind AddRepoViewModel.IsSettingUpLocalMachine, Mode=OneWay}">
-                
-            <ctControls:Segmented MaxWidth="445" x:Name="SwitchViewsSegmentedView" HorizontalAlignment="Stretch" SelectionMode="Single" SelectionChanged="Segmented_SelectionChanged">
-                <ctControls:SegmentedItem x:Name="AddViaAccountSegmentedItem" x:Uid="ms-resource:///DevHome.SetupFlow/Resources/RepoTool_AddViaAccountButton" IsEnabled="{x:Bind AddRepoViewModel.IsAccountButtonEnabled, Mode=OneWay}" AutomationProperties.PositionInSet="1" AutomationProperties.SizeOfSet="2"/>
-                <ctControls:SegmentedItem x:Name="AddViaUrlSegmentedItem" x:Uid="ms-resource:///DevHome.SetupFlow/Resources/RepoTool_AddViaUrlButton" AutomationProperties.PositionInSet="2" AutomationProperties.SizeOfSet="2"/>
-=======
-            <ctControls:Segmented MaxWidth="445" x:Name="SwitchViewsSegmentedView" HorizontalAlignment="Stretch" SelectionMode="Single">
-                <i:Interaction.Behaviors>
-                    <ic:EventTriggerBehavior EventName="SelectionChanged">
-                        <ic:InvokeCommandAction Command="{x:Bind AddRepoViewModel.ChangePageCommand}" CommandParameter="{x:Bind SwitchViewsSegmentedView.SelectedItem, Mode=OneWay}"/>
-                    </ic:EventTriggerBehavior>
-                </i:Interaction.Behaviors>
-                <ctControls:SegmentedItem x:Name="AddViaAccountSegmentedItem" x:Uid="RepoTool_AddViaAccountButton" IsEnabled="{x:Bind AddRepoViewModel.IsAccountButtonEnabled, Mode=OneWay}" AutomationProperties.PositionInSet="1" AutomationProperties.SizeOfSet="2" Tag="Account"/>
-                <ctControls:SegmentedItem x:Name="AddViaUrlSegmentedItem" x:Uid="RepoTool_AddViaUrlButton" AutomationProperties.PositionInSet="2" AutomationProperties.SizeOfSet="2" Tag="URL"/>
->>>>>>> 64e8b69d
-            </ctControls:Segmented>
-
-            <!-- Adding a repo via URL -->
-            <TextBox x:Name="RepoUrlTextBox"
-                     x:Uid="RepoUrl"
-                     Visibility="{x:Bind AddRepoViewModel.ShowUrlPage, Mode=OneWay}"
-                     TextChanged="RepoUrlTextBox_TextChanged"
-                     Text="{x:Bind AddRepoViewModel.Url, Mode=TwoWay}"
-                     Margin="0, 20, 0, 0"/>
-            <TextBlock x:Name="UrlErrorTextBlock" Style="{ThemeResource BaseTextBlockStyle}" Text="{x:Bind AddRepoViewModel.UrlParsingError, Mode=OneWay}" Visibility="{x:Bind AddRepoViewModel.ShouldShowUrlError, Mode=OneWay}"/>
-
-            <!-- Log into account -->
-            <!-- Please keep SelectedIndex bound to AccountIndex.  This is used to reset the combobox to empty
-            when the user navigates to the account page.-->
-            <ComboBox x:Name="RepositoryProviderComboBox" 
-                      Visibility="{x:Bind AddRepoViewModel.ShowAccountPage, Mode=OneWay}"
-                      HorizontalAlignment="Stretch"
-                      x:Uid="RepositoryDisplay"
-                      ItemsSource="{x:Bind AddRepoViewModel.ProviderNames}"
-                      SelectedIndex="{x:Bind AddRepoViewModel.AccountIndex, Mode=TwoWay}"
-                      Margin="0, 20, 0, 0" >
-                <i:Interaction.Behaviors>
-                    <ic:EventTriggerBehavior EventName="SelectionChanged">
-                        <ic:InvokeCommandAction Command="{x:Bind AddRepoViewModel.RepoProviderSelectedCommand}" CommandParameter="{x:Bind RepositoryProviderComboBox.SelectedItem, Mode=OneWay}"/>
-                    </ic:EventTriggerBehavior>
-                </i:Interaction.Behaviors>
-            </ComboBox>
-            <StackPanel x:Name="LoginUi" Visibility="{x:Bind AddRepoViewModel.ShouldShowLoginUi, Mode=OneWay}">
-                <!-- Title and Close button -->
-                <Grid>
-                    <Grid.ColumnDefinitions>
-                        <ColumnDefinition/>
-                        <ColumnDefinition Width="40"/>
-                    </Grid.ColumnDefinitions>
-                    <TextBlock Grid.Column="0" x:Uid="LoginUIDialogTitle" HorizontalAlignment="Left"
-                       Style="{ThemeResource SubtitleTextBlockStyle}" 
-                       Margin="16,10,0,0"/>
-                    <Button Command="{x:Bind AddRepoViewModel.CancelButtonPressedCommand, Mode=OneWay}" Visibility="{x:Bind AddRepoViewModel.ShouldShowXButtonInLoginUi, Mode=OneWay}" Grid.Column="1" DataContext="{x:Bind}" Style="{ThemeResource AlternateCloseButtonStyle}" VerticalAlignment="Center">
-                        <Button.Content>
-                            <SymbolIcon Symbol="Cancel"/>
-                        </Button.Content>
-                    </Button>
-                </Grid>
-                <Frame Content="{x:Bind AddRepoViewModel.LoginUiContent, Mode=OneWay}" />
-            </StackPanel>
-
-            <!-- Show Repositories -->
-            <StackPanel x:Name="ShowRepositoriesStackPanel" Visibility="{x:Bind AddRepoViewModel.ShowRepoPage, Mode=OneWay}" Orientation="Vertical" HorizontalAlignment="Stretch" Spacing="10">
-                <Grid ColumnSpacing="8" RowSpacing="10">
-                    <Grid.ColumnDefinitions>
-                        <ColumnDefinition Width="*"/>
-                        <ColumnDefinition Width="1.5*"/>
-                    </Grid.ColumnDefinitions>
-                    <SplitButton x:Name="AccountSplitButton" HorizontalAlignment="Stretch" HorizontalContentAlignment="Left" Grid.Row="0" Content="{x:Bind AddRepoViewModel.SelectedAccount, Mode=OneWay}" Flyout="{x:Bind AddRepoViewModel.AccountsToShow, Mode=OneWay}" IsEnabled="{x:Bind AddRepoViewModel.IsFetchingRepos, Mode=OneWay, Converter={StaticResource BoolToNegationConverter}}"/>
-                    <TextBox x:Name="FilterTextBox" Grid.Column="1" TextChanged="FilterTextBox_TextChanged" x:Uid="RepoTool_FilterTextBox" IsEnabled="{x:Bind AddRepoViewModel.IsFetchingRepos, Mode=OneWay, Converter={StaticResource BoolToNegationConverter}}" />
-                </Grid>
-                <Grid Visibility="{x:Bind AddRepoViewModel.IsFetchingRepos, Mode=OneWay}" Height="300" Width="300">
-                    <ProgressRing/>
-                </Grid>
-                <!-- Removing the SelectionChanged event into a command has far reaching changes because the item that was selected can't be passed
-                into the command.  I tried converting this to use a command on SelectionChanged and pass SelectedItems into the command.
-                I ran into issues because the viewmodel expects one repository at a time.  Not a list.
-                Another issue is .SelectRange() needs to be called to "select" repos when the dialog is opened more than once. -->
-                <ListView x:Name="RepositoriesListView" Visibility="{x:Bind AddRepoViewModel.IsFetchingRepos, Mode=OneWay, Converter={StaticResource NegatedBoolToVisibilityConverter}}" SelectionMode="Multiple" Height="300" HorizontalAlignment="Stretch" SelectionChanged="RepositoriesListView_SelectionChanged" ItemsSource="{x:Bind AddRepoViewModel.Repositories, Mode=OneWay}" Margin="0, 12, 0, 12">
-                    <ListView.Header>
-                        <TextBlock Style="{ThemeResource BodyStrongTextBlockStyle}" x:Uid="RepositoriesList" Margin="0, 0, 0, 8"/>
-                    </ListView.Header>
-                    <ListView.ItemTemplate>
-                        <DataTemplate x:DataType="models:RepoViewListItem">
-                            <Grid ColumnSpacing="7">
-                                <ToolTipService.ToolTip>
-                                    <ToolTip IsEnabled="{x:Bind IsRepoNameTrimmed, Mode=OneWay}" Content="{x:Bind RepoDisplayName}"/>
-                                </ToolTipService.ToolTip>
-                                <Grid.ColumnDefinitions>
-                                    <ColumnDefinition Width="16"/>
-                                    <ColumnDefinition/>
-                                </Grid.ColumnDefinitions>
-                                <FontIcon Grid.Column="0" FontSize="16" FontFamily="{StaticResource DevHomeFluentIcons}" Glyph="{x:Bind IsPrivate, Mode=OneWay, Converter={StaticResource BoolToGlyphConverter}}"/>
-                                <TextBlock Grid.Column="1" Text="{x:Bind RepoDisplayName}" TextTrimming="CharacterEllipsis">
-                                    <i:Interaction.Behaviors>
-                                        <ic:EventTriggerBehavior EventName="IsTextTrimmedChanged">
-                                            <ic:InvokeCommandAction Command="{x:Bind TextTrimmedCommand}"/>
-                                        </ic:EventTriggerBehavior>
-                                     </i:Interaction.Behaviors>
-                                </TextBlock>
-                            </Grid>
-                        </DataTemplate>
-                    </ListView.ItemTemplate>
-                </ListView>
-            </StackPanel>
-            <TextBlock x:Name="ErrorTextBlock" Style="{ThemeResource BodyStrongTextBlockStyle}" Visibility="{x:Bind AddRepoViewModel.ShowErrorTextBox, Mode=OneWay}" x:Uid="Repo_ToolClonePathError"/>
-            <!-- Repo page and URL page both have clonepath + dev drive check box-->
-            <Grid Visibility="{x:Bind AddRepoViewModel.FolderPickerViewModel.ShouldShowFolderPicker, Mode=OneWay}">
-                <Grid.ColumnDefinitions>
-                    <ColumnDefinition Width="5*"/>
-                    <ColumnDefinition Width="auto"/>
-                </Grid.ColumnDefinitions>
-                <!-- Folder picker -->
-                <StackPanel
-                    Grid.Column="0"
-                    Spacing="7">
-                    <TextBlock 
-                        x:Uid="ClonePathForTextBlock" />
-                    <TextBox
-                        TextChanged="CloneLocation_TextChanged"
-                        Text="{x:Bind AddRepoViewModel.FolderPickerViewModel.CloneLocationAlias, Mode=TwoWay}"
-                        IsEnabled="False"
-                        Visibility="{x:Bind AddRepoViewModel.FolderPickerViewModel.InDevDriveScenario, Mode=OneWay}"
-                        x:Name="DevDriveCloneLocationAliasTextBox" />
-                </StackPanel>
-                <TextBox x:Uid="ClonePath"
-                     TextChanged="CloneLocation_TextChanged" Grid.Column="0" 
-                     Text="{x:Bind AddRepoViewModel.FolderPickerViewModel.CloneLocation, Mode=TwoWay}"
-                     IsEnabled="{x:Bind AddRepoViewModel.FolderPickerViewModel.IsBrowseButtonEnabled, Mode=OneWay}"
-                     Visibility="{x:Bind AddRepoViewModel.FolderPickerViewModel.InDevDriveScenario, Mode=OneWay, Converter={StaticResource NegatedBoolToVisibilityConverter}}"/>
-                <Grid Grid.Column="1">
-                    <!-- Workaround to show a tooltip on a disabled button.
-                         https://github.com/microsoft/microsoft-ui-xaml/issues/2262 -->
-                    <TextBlock>
-                    <ToolTipService.ToolTip>
-                        <ToolTip x:Uid="ClearCheckboxToBrowse" Visibility="{x:Bind AddRepoViewModel.FolderPickerViewModel.IsBrowseButtonEnabled, Mode=OneWay, Converter={StaticResource NegatedBoolToVisibilityConverter}}"/>
-                    </ToolTipService.ToolTip>
-                    </TextBlock>
-                    <Button IsEnabled="{x:Bind AddRepoViewModel.FolderPickerViewModel.IsBrowseButtonEnabled, Mode=OneWay}" x:Uid="ClonePath_Button" Margin="5, 27, 0, 0">
-                        <i:Interaction.Behaviors>
-                            <ic:EventTriggerBehavior EventName="Click">
-                                <ic:InvokeCommandAction Command="{x:Bind AddRepoViewModel.OpenFolderPickerCommand}"/>
-                            </ic:EventTriggerBehavior>
-                        </i:Interaction.Behaviors>
-                    </Button>
-                </Grid>
-            </Grid>
-            <TextBlock Text="{x:Bind AddRepoViewModel.FolderPickerViewModel.FolderPickerErrorMessage, Mode=OneWay}" Visibility="{x:Bind AddRepoViewModel.FolderPickerViewModel.ShowFolderPickerError, Mode=OneWay}"/>
-            <Grid
-                    Visibility="{x:Bind AddRepoViewModel.EditDevDriveViewModel.ShowDevDriveInformation, Mode=OneWay}" 
-                    Margin="0 10 0 10"
-                    Grid.Row="2"
-                    ColumnSpacing="10">
-                <Grid.ColumnDefinitions>
-                    <ColumnDefinition Width="7*"/>
-                    <ColumnDefinition Width="3*"/>
-                </Grid.ColumnDefinitions>
-                <Grid.RowDefinitions>
-                    <RowDefinition Height="*"/>
-                    <RowDefinition Height="*"/>
-                </Grid.RowDefinitions>
-                <CheckBox
-                        Click="MakeNewDevDriveCheckBox_Click" 
-                        IsEnabled="{x:Bind AddRepoViewModel.EditDevDriveViewModel.IsDevDriveCheckboxEnabled}" 
-                        IsChecked="{x:Bind AddRepoViewModel.EditDevDriveViewModel.IsDevDriveCheckboxChecked, Mode=TwoWay}" 
-                        Grid.Column="0" 
-                        Grid.Row="0"
-                        x:Uid="NewDevDriveComboBox"/>
-                <HyperlinkButton 
-                        x:Uid="CustomizeHyperLink"
-                        Grid.Column="1" 
-                        Visibility="{x:Bind AddRepoViewModel.EditDevDriveViewModel.ShowCustomizeOption, Mode=OneWay}" 
-                        Click="CustomizeDevDriveHyperlinkButton_ClickAsync"
-                        Grid.Row="0"
-                        Margin="0 -3 0 0"
-                        Padding="3" />
-                <InfoBar
-                        Grid.Row="1"
-                        Grid.Column="0" 
-                        Grid.ColumnSpan="2"
-                        Margin="0 5 0 0"
-                        IsClosable="False"
-                        IsOpen="True"
-                        Severity="Error"
-                        HorizontalAlignment="Stretch"
-                        x:Uid="DevDriveDefaultDriveCheckBoxError"
-                        Visibility="{x:Bind AddRepoViewModel.EditDevDriveViewModel.DevDriveValidationError, Mode=OneWay}"/>
-            </Grid>
-        </StackPanel>
-            
-        <!-- Only show the setup target experience if we're not setting up a local machine. -->   
-        <StackPanel
-            Visibility="{x:Bind AddRepoViewModel.IsSettingUpLocalMachine, Mode=OneWay, Converter={StaticResource NegatedBoolToVisibilityConverter}}">
-                <!-- Adding a repo via URL -->
-                <TextBox 
-                    x:Uid="ms-resource:///DevHome.SetupFlow/Resources/RepoUrl"
-                    Visibility="{x:Bind AddRepoViewModel.ShowUrlPage, Mode=OneWay}"
-                    TextChanged="RepoUrlTextBox_TextChanged"
-                    Text="{x:Bind AddRepoViewModel.Url, Mode=TwoWay}"
-                    Margin="0, 20, 0, 0"/>
-                <TextBlock 
-                    Style="{ThemeResource BaseTextBlockStyle}" 
-                    Text="{x:Bind AddRepoViewModel.UrlParsingError, Mode=OneWay}" 
-                    Visibility="{x:Bind AddRepoViewModel.ShouldShowUrlError, Mode=OneWay}"/>
-                <TextBlock 
-                    Style="{ThemeResource BodyStrongTextBlockStyle}" 
-                    Visibility="{x:Bind AddRepoViewModel.ShowErrorTextBox, Mode=OneWay}" 
-                    x:Uid="ms-resource:///DevHome.SetupFlow/Resources/Repo_ToolClonePathError"/>
-                <!-- SetupTargetFlow only allows cloning via url-->
-                <Grid>
-                    <Grid.ColumnDefinitions>
-                        <ColumnDefinition Width="5*"/>
-                        <ColumnDefinition Width="auto"/>
-                    </Grid.ColumnDefinitions>
-
-                    <TextBox 
-                        x:Uid="ms-resource:///DevHome.SetupFlow/Resources/ClonePath"
-                        Margin="0 20 0 10"
-                        TextChanged="CloneLocation_TextChanged" Grid.Column="0" 
-                        Text="{x:Bind AddRepoViewModel.FolderPickerViewModel.CloneLocation, Mode=TwoWay}"/>
-                </Grid>
-            </StackPanel>
-        </StackPanel>
-    </ScrollViewer>
+<!-- Copyright (c) Microsoft Corporation.. -->
+<!-- Licensed under the MIT License. -->
+
+<ContentDialog x:Class="DevHome.SetupFlow.Views.AddRepoDialog"
+               xmlns="http://schemas.microsoft.com/winfx/2006/xaml/presentation"
+               xmlns:d="http://schemas.microsoft.com/expression/blend/2008"
+               xmlns:x="http://schemas.microsoft.com/winfx/2006/xaml"
+               xmlns:mc="http://schemas.openxmlformats.org/markup-compatibility/2006"
+               xmlns:converters="using:CommunityToolkit.WinUI.Converters"
+               xmlns:ctControls="using:CommunityToolkit.WinUI.Controls"
+               xmlns:models="using:DevHome.SetupFlow.Models"
+               mc:Ignorable="d"
+               x:Uid="CloneRepoDialog"
+               x:Name="AddRepoContentDialog"
+               PrimaryButtonClick="AddRepoContentDialog_PrimaryButtonClick"
+               IsPrimaryButtonEnabled="{x:Bind AddRepoViewModel.ShouldEnablePrimaryButton, Mode=OneWay}"
+               DefaultButton="Primary"
+               Style="{StaticResource DefaultContentDialogStyle}"
+               PrimaryButtonText="{x:Bind AddRepoViewModel.PrimaryButtonText, Mode=OneWay}"
+               CornerRadius="8"
+               xmlns:ic="using:Microsoft.Xaml.Interactions.Core"
+               xmlns:i="using:Microsoft.Xaml.Interactivity">
+    <ContentDialog.Resources>
+        <ResourceDictionary>
+            <ResourceDictionary.MergedDictionaries>
+                <ResourceDictionary Source="ms-appx:///DevHome.SetupFlow/Styles/SetupFlowStyles.xaml"/>
+                <ResourceDictionary>
+                    <converters:BoolToVisibilityConverter x:Key="NegatedBoolToVisibilityConverter" TrueValue="Collapsed" FalseValue="Visible"/>
+                    <converters:BoolToObjectConverter x:Key="BoolToGlyphConverter" TrueValue="&#xF0BD;" FalseValue="&#xF03F;"/>
+                    <converters:BoolNegationConverter x:Key="BoolToNegationConverter"/>
+                </ResourceDictionary>
+            </ResourceDictionary.MergedDictionaries>
+        </ResourceDictionary>
+    </ContentDialog.Resources>
+    <!-- ContentDialog has a padding of 24 on left/right. Extend the ScrollViewer there to show the scroll bar at the edge of the dialog. -->
+    <ScrollViewer VerticalScrollMode="Auto" VerticalScrollBarVisibility="Auto" Padding="24,0" Margin="-24,0">
+        <StackPanel x:Name="AddRepoStackPanel" Orientation="Vertical" Spacing="5" MinWidth="450" MinHeight="550"  MaxWidth="450">
+            <StackPanel.Resources>
+                <ResourceDictionary>
+                    <Style TargetType="Button" x:Key="ContentDialogLogInButtonStyle" BasedOn="{StaticResource AccentButtonStyle}">
+                        <Setter Property="Background">
+                            <Setter.Value>
+                                <SolidColorBrush Color="{ThemeResource SystemAccentColor}"/>
+                            </Setter.Value>
+                        </Setter>
+                    </Style>
+                </ResourceDictionary>
+            </StackPanel.Resources>
+            
+            <!-- Only show the default clone repositories experience if we're setting up a local machine. -->
+            <StackPanel
+                Visibility="{x:Bind AddRepoViewModel.IsSettingUpLocalMachine, Mode=OneWay}">
+                
+            <ctControls:Segmented MaxWidth="445" x:Name="SwitchViewsSegmentedView" HorizontalAlignment="Stretch" SelectionMode="Single" SelectionChanged="Segmented_SelectionChanged">
+                <ctControls:SegmentedItem x:Name="AddViaAccountSegmentedItem" x:Uid="ms-resource:///DevHome.SetupFlow/Resources/RepoTool_AddViaAccountButton" IsEnabled="{x:Bind AddRepoViewModel.IsAccountButtonEnabled, Mode=OneWay}" AutomationProperties.PositionInSet="1" AutomationProperties.SizeOfSet="2"/>
+                <ctControls:SegmentedItem x:Name="AddViaUrlSegmentedItem" x:Uid="ms-resource:///DevHome.SetupFlow/Resources/RepoTool_AddViaUrlButton" AutomationProperties.PositionInSet="2" AutomationProperties.SizeOfSet="2"/>
+            <ctControls:Segmented MaxWidth="445" x:Name="SwitchViewsSegmentedView" HorizontalAlignment="Stretch" SelectionMode="Single">
+                <i:Interaction.Behaviors>
+                    <ic:EventTriggerBehavior EventName="SelectionChanged">
+                        <ic:InvokeCommandAction Command="{x:Bind AddRepoViewModel.ChangePageCommand}" CommandParameter="{x:Bind SwitchViewsSegmentedView.SelectedItem, Mode=OneWay}"/>
+                    </ic:EventTriggerBehavior>
+                </i:Interaction.Behaviors>
+                <ctControls:SegmentedItem x:Name="AddViaAccountSegmentedItem" x:Uid="RepoTool_AddViaAccountButton" IsEnabled="{x:Bind AddRepoViewModel.IsAccountButtonEnabled, Mode=OneWay}" AutomationProperties.PositionInSet="1" AutomationProperties.SizeOfSet="2" Tag="Account"/>
+                <ctControls:SegmentedItem x:Name="AddViaUrlSegmentedItem" x:Uid="RepoTool_AddViaUrlButton" AutomationProperties.PositionInSet="2" AutomationProperties.SizeOfSet="2" Tag="URL"/>
+            </ctControls:Segmented>
+
+            <!-- Adding a repo via URL -->
+            <TextBox x:Name="RepoUrlTextBox"
+                     x:Uid="RepoUrl"
+                     Visibility="{x:Bind AddRepoViewModel.ShowUrlPage, Mode=OneWay}"
+                     TextChanged="RepoUrlTextBox_TextChanged"
+                     Text="{x:Bind AddRepoViewModel.Url, Mode=TwoWay}"
+                     Margin="0, 20, 0, 0"/>
+            <TextBlock x:Name="UrlErrorTextBlock" Style="{ThemeResource BaseTextBlockStyle}" Text="{x:Bind AddRepoViewModel.UrlParsingError, Mode=OneWay}" Visibility="{x:Bind AddRepoViewModel.ShouldShowUrlError, Mode=OneWay}"/>
+
+            <!-- Log into account -->
+            <!-- Please keep SelectedIndex bound to AccountIndex.  This is used to reset the combobox to empty
+            when the user navigates to the account page.-->
+            <ComboBox x:Name="RepositoryProviderComboBox" 
+                      Visibility="{x:Bind AddRepoViewModel.ShowAccountPage, Mode=OneWay}"
+                      HorizontalAlignment="Stretch"
+                      x:Uid="RepositoryDisplay"
+                      ItemsSource="{x:Bind AddRepoViewModel.ProviderNames}"
+                      SelectedIndex="{x:Bind AddRepoViewModel.AccountIndex, Mode=TwoWay}"
+                      Margin="0, 20, 0, 0" >
+                <i:Interaction.Behaviors>
+                    <ic:EventTriggerBehavior EventName="SelectionChanged">
+                        <ic:InvokeCommandAction Command="{x:Bind AddRepoViewModel.RepoProviderSelectedCommand}" CommandParameter="{x:Bind RepositoryProviderComboBox.SelectedItem, Mode=OneWay}"/>
+                    </ic:EventTriggerBehavior>
+                </i:Interaction.Behaviors>
+            </ComboBox>
+            <StackPanel x:Name="LoginUi" Visibility="{x:Bind AddRepoViewModel.ShouldShowLoginUi, Mode=OneWay}">
+                <!-- Title and Close button -->
+                <Grid>
+                    <Grid.ColumnDefinitions>
+                        <ColumnDefinition/>
+                        <ColumnDefinition Width="40"/>
+                    </Grid.ColumnDefinitions>
+                    <TextBlock Grid.Column="0" x:Uid="LoginUIDialogTitle" HorizontalAlignment="Left"
+                       Style="{ThemeResource SubtitleTextBlockStyle}" 
+                       Margin="16,10,0,0"/>
+                    <Button Command="{x:Bind AddRepoViewModel.CancelButtonPressedCommand, Mode=OneWay}" Visibility="{x:Bind AddRepoViewModel.ShouldShowXButtonInLoginUi, Mode=OneWay}" Grid.Column="1" DataContext="{x:Bind}" Style="{ThemeResource AlternateCloseButtonStyle}" VerticalAlignment="Center">
+                        <Button.Content>
+                            <SymbolIcon Symbol="Cancel"/>
+                        </Button.Content>
+                    </Button>
+                </Grid>
+                <Frame Content="{x:Bind AddRepoViewModel.LoginUiContent, Mode=OneWay}" />
+            </StackPanel>
+
+            <!-- Show Repositories -->
+            <StackPanel x:Name="ShowRepositoriesStackPanel" Visibility="{x:Bind AddRepoViewModel.ShowRepoPage, Mode=OneWay}" Orientation="Vertical" HorizontalAlignment="Stretch" Spacing="10">
+                <Grid ColumnSpacing="8" RowSpacing="10">
+                    <Grid.ColumnDefinitions>
+                        <ColumnDefinition Width="*"/>
+                        <ColumnDefinition Width="1.5*"/>
+                    </Grid.ColumnDefinitions>
+                    <SplitButton x:Name="AccountSplitButton" HorizontalAlignment="Stretch" HorizontalContentAlignment="Left" Grid.Row="0" Content="{x:Bind AddRepoViewModel.SelectedAccount, Mode=OneWay}" Flyout="{x:Bind AddRepoViewModel.AccountsToShow, Mode=OneWay}" IsEnabled="{x:Bind AddRepoViewModel.IsFetchingRepos, Mode=OneWay, Converter={StaticResource BoolToNegationConverter}}"/>
+                    <TextBox x:Name="FilterTextBox" Grid.Column="1" TextChanged="FilterTextBox_TextChanged" x:Uid="RepoTool_FilterTextBox" IsEnabled="{x:Bind AddRepoViewModel.IsFetchingRepos, Mode=OneWay, Converter={StaticResource BoolToNegationConverter}}" />
+                </Grid>
+                <Grid Visibility="{x:Bind AddRepoViewModel.IsFetchingRepos, Mode=OneWay}" Height="300" Width="300">
+                    <ProgressRing/>
+                </Grid>
+                <!-- Removing the SelectionChanged event into a command has far reaching changes because the item that was selected can't be passed
+                into the command.  I tried converting this to use a command on SelectionChanged and pass SelectedItems into the command.
+                I ran into issues because the viewmodel expects one repository at a time.  Not a list.
+                Another issue is .SelectRange() needs to be called to "select" repos when the dialog is opened more than once. -->
+                <ListView x:Name="RepositoriesListView" Visibility="{x:Bind AddRepoViewModel.IsFetchingRepos, Mode=OneWay, Converter={StaticResource NegatedBoolToVisibilityConverter}}" SelectionMode="Multiple" Height="300" HorizontalAlignment="Stretch" SelectionChanged="RepositoriesListView_SelectionChanged" ItemsSource="{x:Bind AddRepoViewModel.Repositories, Mode=OneWay}" Margin="0, 12, 0, 12">
+                    <ListView.Header>
+                        <TextBlock Style="{ThemeResource BodyStrongTextBlockStyle}" x:Uid="RepositoriesList" Margin="0, 0, 0, 8"/>
+                    </ListView.Header>
+                    <ListView.ItemTemplate>
+                        <DataTemplate x:DataType="models:RepoViewListItem">
+                            <Grid ColumnSpacing="7">
+                                <ToolTipService.ToolTip>
+                                    <ToolTip IsEnabled="{x:Bind IsRepoNameTrimmed, Mode=OneWay}" Content="{x:Bind RepoDisplayName}"/>
+                                </ToolTipService.ToolTip>
+                                <Grid.ColumnDefinitions>
+                                    <ColumnDefinition Width="16"/>
+                                    <ColumnDefinition/>
+                                </Grid.ColumnDefinitions>
+                                <FontIcon Grid.Column="0" FontSize="16" FontFamily="{StaticResource DevHomeFluentIcons}" Glyph="{x:Bind IsPrivate, Mode=OneWay, Converter={StaticResource BoolToGlyphConverter}}"/>
+                                <TextBlock Grid.Column="1" Text="{x:Bind RepoDisplayName}" TextTrimming="CharacterEllipsis">
+                                    <i:Interaction.Behaviors>
+                                        <ic:EventTriggerBehavior EventName="IsTextTrimmedChanged">
+                                            <ic:InvokeCommandAction Command="{x:Bind TextTrimmedCommand}"/>
+                                        </ic:EventTriggerBehavior>
+                                     </i:Interaction.Behaviors>
+                                </TextBlock>
+                            </Grid>
+                        </DataTemplate>
+                    </ListView.ItemTemplate>
+                </ListView>
+            </StackPanel>
+            <TextBlock x:Name="ErrorTextBlock" Style="{ThemeResource BodyStrongTextBlockStyle}" Visibility="{x:Bind AddRepoViewModel.ShowErrorTextBox, Mode=OneWay}" x:Uid="Repo_ToolClonePathError"/>
+            <!-- Repo page and URL page both have clonepath + dev drive check box-->
+            <Grid Visibility="{x:Bind AddRepoViewModel.FolderPickerViewModel.ShouldShowFolderPicker, Mode=OneWay}">
+                <Grid.ColumnDefinitions>
+                    <ColumnDefinition Width="5*"/>
+                    <ColumnDefinition Width="auto"/>
+                </Grid.ColumnDefinitions>
+                <!-- Folder picker -->
+                <StackPanel
+                    Grid.Column="0"
+                    Spacing="7">
+                    <TextBlock 
+                        x:Uid="ClonePathForTextBlock" />
+                    <TextBox
+                        TextChanged="CloneLocation_TextChanged"
+                        Text="{x:Bind AddRepoViewModel.FolderPickerViewModel.CloneLocationAlias, Mode=TwoWay}"
+                        IsEnabled="False"
+                        Visibility="{x:Bind AddRepoViewModel.FolderPickerViewModel.InDevDriveScenario, Mode=OneWay}"
+                        x:Name="DevDriveCloneLocationAliasTextBox" />
+                </StackPanel>
+                <TextBox x:Uid="ClonePath"
+                     TextChanged="CloneLocation_TextChanged" Grid.Column="0" 
+                     Text="{x:Bind AddRepoViewModel.FolderPickerViewModel.CloneLocation, Mode=TwoWay}"
+                     IsEnabled="{x:Bind AddRepoViewModel.FolderPickerViewModel.IsBrowseButtonEnabled, Mode=OneWay}"
+                     Visibility="{x:Bind AddRepoViewModel.FolderPickerViewModel.InDevDriveScenario, Mode=OneWay, Converter={StaticResource NegatedBoolToVisibilityConverter}}"/>
+                <Grid Grid.Column="1">
+                    <!-- Workaround to show a tooltip on a disabled button.
+                         https://github.com/microsoft/microsoft-ui-xaml/issues/2262 -->
+                    <TextBlock>
+                    <ToolTipService.ToolTip>
+                        <ToolTip x:Uid="ClearCheckboxToBrowse" Visibility="{x:Bind AddRepoViewModel.FolderPickerViewModel.IsBrowseButtonEnabled, Mode=OneWay, Converter={StaticResource NegatedBoolToVisibilityConverter}}"/>
+                    </ToolTipService.ToolTip>
+                    </TextBlock>
+                    <Button IsEnabled="{x:Bind AddRepoViewModel.FolderPickerViewModel.IsBrowseButtonEnabled, Mode=OneWay}" x:Uid="ClonePath_Button" Margin="5, 27, 0, 0">
+                        <i:Interaction.Behaviors>
+                            <ic:EventTriggerBehavior EventName="Click">
+                                <ic:InvokeCommandAction Command="{x:Bind AddRepoViewModel.OpenFolderPickerCommand}"/>
+                            </ic:EventTriggerBehavior>
+                        </i:Interaction.Behaviors>
+                    </Button>
+                </Grid>
+            </Grid>
+            <TextBlock Text="{x:Bind AddRepoViewModel.FolderPickerViewModel.FolderPickerErrorMessage, Mode=OneWay}" Visibility="{x:Bind AddRepoViewModel.FolderPickerViewModel.ShowFolderPickerError, Mode=OneWay}"/>
+            <Grid
+                    Visibility="{x:Bind AddRepoViewModel.EditDevDriveViewModel.ShowDevDriveInformation, Mode=OneWay}" 
+                    Margin="0 10 0 10"
+                    Grid.Row="2"
+                    ColumnSpacing="10">
+                <Grid.ColumnDefinitions>
+                    <ColumnDefinition Width="7*"/>
+                    <ColumnDefinition Width="3*"/>
+                </Grid.ColumnDefinitions>
+                <Grid.RowDefinitions>
+                    <RowDefinition Height="*"/>
+                    <RowDefinition Height="*"/>
+                </Grid.RowDefinitions>
+                <CheckBox
+                        Click="MakeNewDevDriveCheckBox_Click" 
+                        IsEnabled="{x:Bind AddRepoViewModel.EditDevDriveViewModel.IsDevDriveCheckboxEnabled}" 
+                        IsChecked="{x:Bind AddRepoViewModel.EditDevDriveViewModel.IsDevDriveCheckboxChecked, Mode=TwoWay}" 
+                        Grid.Column="0" 
+                        Grid.Row="0"
+                        x:Uid="NewDevDriveComboBox"/>
+                <HyperlinkButton 
+                        x:Uid="CustomizeHyperLink"
+                        Grid.Column="1" 
+                        Visibility="{x:Bind AddRepoViewModel.EditDevDriveViewModel.ShowCustomizeOption, Mode=OneWay}" 
+                        Click="CustomizeDevDriveHyperlinkButton_ClickAsync"
+                        Grid.Row="0"
+                        Margin="0 -3 0 0"
+                        Padding="3" />
+                <InfoBar
+                        Grid.Row="1"
+                        Grid.Column="0" 
+                        Grid.ColumnSpan="2"
+                        Margin="0 5 0 0"
+                        IsClosable="False"
+                        IsOpen="True"
+                        Severity="Error"
+                        HorizontalAlignment="Stretch"
+                        x:Uid="DevDriveDefaultDriveCheckBoxError"
+                        Visibility="{x:Bind AddRepoViewModel.EditDevDriveViewModel.DevDriveValidationError, Mode=OneWay}"/>
+            </Grid>
+        </StackPanel>
+            
+        <!-- Only show the setup target experience if we're not setting up a local machine. -->   
+        <StackPanel
+            Visibility="{x:Bind AddRepoViewModel.IsSettingUpLocalMachine, Mode=OneWay, Converter={StaticResource NegatedBoolToVisibilityConverter}}">
+                <!-- Adding a repo via URL -->
+                <TextBox 
+                    x:Uid="ms-resource:///DevHome.SetupFlow/Resources/RepoUrl"
+                    Visibility="{x:Bind AddRepoViewModel.ShowUrlPage, Mode=OneWay}"
+                    TextChanged="RepoUrlTextBox_TextChanged"
+                    Text="{x:Bind AddRepoViewModel.Url, Mode=TwoWay}"
+                    Margin="0, 20, 0, 0"/>
+                <TextBlock 
+                    Style="{ThemeResource BaseTextBlockStyle}" 
+                    Text="{x:Bind AddRepoViewModel.UrlParsingError, Mode=OneWay}" 
+                    Visibility="{x:Bind AddRepoViewModel.ShouldShowUrlError, Mode=OneWay}"/>
+                <TextBlock 
+                    Style="{ThemeResource BodyStrongTextBlockStyle}" 
+                    Visibility="{x:Bind AddRepoViewModel.ShowErrorTextBox, Mode=OneWay}" 
+                    x:Uid="ms-resource:///DevHome.SetupFlow/Resources/Repo_ToolClonePathError"/>
+                <!-- SetupTargetFlow only allows cloning via url-->
+                <Grid>
+                    <Grid.ColumnDefinitions>
+                        <ColumnDefinition Width="5*"/>
+                        <ColumnDefinition Width="auto"/>
+                    </Grid.ColumnDefinitions>
+
+                    <TextBox 
+                        x:Uid="ms-resource:///DevHome.SetupFlow/Resources/ClonePath"
+                        Margin="0 20 0 10"
+                        TextChanged="CloneLocation_TextChanged" Grid.Column="0" 
+                        Text="{x:Bind AddRepoViewModel.FolderPickerViewModel.CloneLocation, Mode=TwoWay}"/>
+                </Grid>
+            </StackPanel>
+        </StackPanel>
+    </ScrollViewer>
 </ContentDialog>