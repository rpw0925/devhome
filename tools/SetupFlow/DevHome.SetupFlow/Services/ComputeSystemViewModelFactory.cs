﻿// Copyright (c) Microsoft Corporation.
// Licensed under the MIT License.

using System;
using System.Threading.Tasks;
using DevHome.Common.Environments.Helpers;
using DevHome.Common.Environments.Models;
using DevHome.Common.Environments.Services;
using DevHome.SetupFlow.ViewModels.Environments;
using Serilog;
using WinUIEx;

namespace DevHome.Common.Services;

/// <summary>
/// Factory class for creating <see cref="ComputeSystemCardViewModel"/> instances asynchronously.
/// </summary>
public class ComputeSystemViewModelFactory
{
    public async Task<ComputeSystemCardViewModel> CreateCardViewModelAsync(
        IComputeSystemManager manager,
        ComputeSystemCache computeSystem,
        ComputeSystemProvider provider,
        string packageFullName,
        WindowEx windowEx)
    {
        var cardViewModel = new ComputeSystemCardViewModel(computeSystem, manager, windowEx, packageFullName);

        try
        {
            cardViewModel.CardState = await cardViewModel.GetCardStateAsync();
            cardViewModel.ComputeSystemImage = await ComputeSystemHelpers.GetBitmapImageAsync(computeSystem);
            cardViewModel.ComputeSystemProviderName = provider.DisplayName;
            cardViewModel.ComputeSystemProviderImage = CardProperty.ConvertMsResourceToIcon(provider.Icon, packageFullName);
<<<<<<< HEAD
            cardViewModel.ComputeSystemProperties = new(await ComputeSystemHelpers.GetComputeSystemPropertiesAsync(computeSystem, packageFullName));
=======
            cardViewModel.ComputeSystemProperties = await ComputeSystemHelpers.GetComputeSystemCardPropertiesAsync(computeSystem, packageFullName);
>>>>>>> ee2bf599
        }
        catch (Exception ex)
        {
            var log = Log.ForContext("SourceContext", nameof(ComputeSystemViewModelFactory));
            log.Error(ex, $"Failed to get initial properties for compute system {computeSystem}. Error: {ex.Message}");
        }

        return cardViewModel;
    }
}<|MERGE_RESOLUTION|>--- conflicted
+++ resolved
@@ -32,11 +32,7 @@
             cardViewModel.ComputeSystemImage = await ComputeSystemHelpers.GetBitmapImageAsync(computeSystem);
             cardViewModel.ComputeSystemProviderName = provider.DisplayName;
             cardViewModel.ComputeSystemProviderImage = CardProperty.ConvertMsResourceToIcon(provider.Icon, packageFullName);
-<<<<<<< HEAD
             cardViewModel.ComputeSystemProperties = new(await ComputeSystemHelpers.GetComputeSystemPropertiesAsync(computeSystem, packageFullName));
-=======
-            cardViewModel.ComputeSystemProperties = await ComputeSystemHelpers.GetComputeSystemCardPropertiesAsync(computeSystem, packageFullName);
->>>>>>> ee2bf599
         }
         catch (Exception ex)
         {
