--- conflicted
+++ resolved
@@ -1,299 +1,294 @@
-﻿// Copyright (c) Microsoft Corporation and Contributors
-// Licensed under the MIT license.
-
-extern alias Projection;
-
-using System;
-using System.Globalization;
-using System.Threading.Tasks;
-using DevHome.Common.TelemetryEvents.SetupFlow;
-using DevHome.SetupFlow.Common.Contracts;
-using DevHome.SetupFlow.Common.Helpers;
-using DevHome.SetupFlow.Common.WindowsPackageManager;
-using DevHome.SetupFlow.Exceptions;
-using DevHome.SetupFlow.Services;
-using DevHome.Telemetry;
-using Microsoft.Management.Deployment;
-using Projection::DevHome.SetupFlow.ElevatedComponent;
-using Windows.Foundation;
-using Windows.Win32.Foundation;
-
-namespace DevHome.SetupFlow.Models;
-
-public class InstallPackageTask : ISetupTask
-{
-    private static readonly string MSStoreCatalogId = "StoreEdgeFD";
-
-    private readonly IWindowsPackageManager _wpm;
-    private readonly WinGetPackage _package;
-    private readonly ISetupFlowStringResource _stringResource;
-    private readonly WindowsPackageManagerFactory _wingetFactory;
-    private readonly Lazy<bool> _requiresElevation;
-    private readonly Guid _activityId;
-
-    private InstallResultStatus _installResultStatus;
-    private uint _installerErrorCode;
-    private int _extendedErrorCode;
-
-    public event ISetupTask.ChangeMessageHandler AddMessage;
-
-    public bool RequiresAdmin => _requiresElevation.Value;
-
-    public bool IsFromMSStore => string.Equals(_package.CatalogId, MSStoreCatalogId, StringComparison.Ordinal);
-
-    // We don't have this information available for each package before
-    // installation in the WinGet COM API, but we do get it after installation.
-    public bool RequiresReboot { get; set; }
-
-    // May potentially be moved to a central list in the future.
-    public bool WasInstallSuccessful
-    {
-        get; private set;
-    }
-
-    public bool DependsOnDevDriveToBeInstalled
-    {
-        get;
-    }
-
-    public InstallPackageTask(
-        IWindowsPackageManager wpm,
-        ISetupFlowStringResource stringResource,
-        WindowsPackageManagerFactory wingetFactory,
-        WinGetPackage package,
-        Guid activityId)
-    {
-        _wpm = wpm;
-        _stringResource = stringResource;
-        _wingetFactory = wingetFactory;
-        _package = package;
-        _requiresElevation = new (RequiresElevation);
-        _activityId = activityId;
-    }
-
-    public TaskMessages GetLoadingMessages()
-    {
-        return new TaskMessages
-        {
-            Executing = _stringResource.GetLocalized(StringResourceKey.InstallingPackage, _package.Name),
-            Error = _stringResource.GetLocalized(StringResourceKey.InstallPackageError, _package.Name),
-            Finished = _stringResource.GetLocalized(StringResourceKey.InstalledPackage, _package.Name),
-            NeedsReboot = _stringResource.GetLocalized(StringResourceKey.InstalledPackageReboot, _package.Name),
-        };
-    }
-
-    public ActionCenterMessages GetErrorMessages()
-    {
-        return new ()
-        {
-            PrimaryMessage = GetInstallResultMessage(),
-        };
-    }
-
-    public ActionCenterMessages GetRebootMessage()
-    {
-        return new ()
-        {
-            PrimaryMessage = _extendedErrorCode == HRESULT.S_OK ?
-                _stringResource.GetLocalized(StringResourceKey.InstalledPackageReboot, _package.Name) :
-                GetExtendedErrorCodeMessage(),
-        };
-    }
-
-    /// <summary>
-    /// Get the arguments for this task
-    /// </summary>
-    /// <returns>Arguments for this task</returns>
-    public InstallPackageTaskArguments GetArguments()
-    {
-        return new InstallPackageTaskArguments
-        {
-            PackageId = _package.Id,
-            CatalogName = _package.CatalogName,
-        };
-    }
-
-    IAsyncOperation<TaskFinishedState> ISetupTask.Execute()
-    {
-        ReportAppSelectedForInstallEvent();
-        return Task.Run(async () =>
-        {
-            try
-            {
-                Log.Logger?.ReportInfo(Log.Component.AppManagement, $"Starting installation of package {_package.Id}");
-<<<<<<< HEAD
-                AddMessage(string.Format(CultureInfo.CurrentCulture, _stringResource.GetLocalized(StringResourceKey.StartingInstallPackageMessage), _package.Id));
-                var installResult = await _wpm.InstallPackageAsync(_package, _activityId);
-=======
-                AddMessage(_stringResource.GetLocalized(StringResourceKey.StartingInstallPackageMessage, _package.Id));
-                var installResult = await _wpm.InstallPackageAsync(_package);
->>>>>>> e784ddc8
-                RequiresReboot = installResult.RebootRequired;
-                WasInstallSuccessful = true;
-
-                // Set the extended error code in case a reboot is required
-                _extendedErrorCode = installResult.ExtendedErrorCode;
-
-                ReportAppInstallSucceededEvent();
-                return TaskFinishedState.Success;
-            }
-            catch (InstallPackageException e)
-            {
-                _installResultStatus = e.Status;
-                _extendedErrorCode = e.ExtendedErrorCode;
-                _installerErrorCode = e.InstallerErrorCode;
-                ReportAppInstallFailedEvent();
-                Log.Logger?.ReportError(Log.Component.AppManagement, $"Failed to install package with status {e.Status} and installer error code {e.InstallerErrorCode}");
-                return TaskFinishedState.Failure;
-            }
-            catch (Exception e)
-            {
-                ReportAppInstallFailedEvent();
-                Log.Logger?.ReportError(Log.Component.AppManagement, $"Exception thrown while installing package.", e);
-                return TaskFinishedState.Failure;
-            }
-        }).AsAsyncOperation();
-    }
-
-    IAsyncOperation<TaskFinishedState> ISetupTask.ExecuteAsAdmin(IElevatedComponentOperation elevatedComponentOperation)
-    {
-        ReportAppSelectedForInstallEvent();
-        return Task.Run(async () =>
-        {
-            try
-            {
-                Log.Logger?.ReportInfo(Log.Component.AppManagement, $"Starting installation with elevation of package {_package.Id}");
-                AddMessage(_stringResource.GetLocalized(StringResourceKey.StartingInstallPackageMessage, _package.Id));
-                var elevatedResult = await elevatedComponentOperation.InstallPackageAsync(_package.Id, _package.CatalogName);
-                WasInstallSuccessful = elevatedResult.TaskSucceeded;
-                RequiresReboot = elevatedResult.RebootRequired;
-                _installResultStatus = (InstallResultStatus)elevatedResult.Status;
-                _extendedErrorCode = elevatedResult.ExtendedErrorCode;
-                _installerErrorCode = elevatedResult.InstallerErrorCode;
-
-                if (elevatedResult.TaskSucceeded)
-                {
-                    ReportAppInstallSucceededEvent();
-                    return TaskFinishedState.Success;
-                }
-                else
-                {
-                    ReportAppInstallFailedEvent();
-                    return TaskFinishedState.Failure;
-                }
-            }
-            catch (Exception e)
-            {
-                ReportAppInstallFailedEvent();
-                Log.Logger?.ReportError(Log.Component.AppManagement, $"Exception thrown while installing package.", e);
-                return TaskFinishedState.Failure;
-            }
-        }).AsAsyncOperation();
-    }
-
-    private string GetInstallResultMessage()
-    {
-        var packageName = _package.Name;
-        return _installResultStatus switch
-        {
-            InstallResultStatus.BlockedByPolicy =>
-                _stringResource.GetLocalized(StringResourceKey.InstallPackageErrorBlockedByPolicy, packageName),
-            InstallResultStatus.InternalError =>
-                _stringResource.GetLocalized(StringResourceKey.InstallPackageErrorInternalError, packageName),
-            InstallResultStatus.DownloadError =>
-                _stringResource.GetLocalized(StringResourceKey.InstallPackageErrorDownloadError, packageName),
-            InstallResultStatus.InstallError =>
-                GetExtendedErrorCodeMessage(),
-            InstallResultStatus.NoApplicableInstallers =>
-                _stringResource.GetLocalized(StringResourceKey.InstallPackageErrorNoApplicableInstallers, packageName),
-            _ => _stringResource.GetLocalized(StringResourceKey.InstallPackageErrorUnknownErrorWithErrorCode, packageName, $"0x{_extendedErrorCode:X}"),
-        };
-    }
-
-    /// <summary>
-    /// Extracts the facility of the specified HRESULT
-    /// </summary>
-    /// <param name="hr">The HRESULT value</param>
-    /// <returns>Facility of the specified HRESULT</returns>
-    /// <remarks>https://learn.microsoft.com/windows/win32/api/winerror/nf-winerror-hresult_facility</remarks>
-    private int HResultFacility(int hr) => (hr >> 16) & 0x1FFF;
-
-    public bool IsAppInstallerErrorFacility(int hr) => HResultFacility(hr) == WindowsPackageManager.AppInstallerErrorFacility;
-
-    private string GetExtendedErrorCodeMessage()
-    {
-        var packageName = _package.Name;
-        if (!IsAppInstallerErrorFacility(_extendedErrorCode))
-        {
-            var errorMessage = _stringResource.GetLocalizedErrorMsg(_extendedErrorCode, Log.Component.AppManagement);
-            return _stringResource.GetLocalized(StringResourceKey.InstallPackageErrorMessageSystemMessage, packageName, errorMessage);
-        }
-
-        return _extendedErrorCode switch
-        {
-            InstallPackageException.InstallErrorPackageInUse =>
-                _stringResource.GetLocalized(StringResourceKey.InstallPackageErrorMessagePackageInUse, packageName),
-            InstallPackageException.InstallErrorInstallInProgress =>
-                _stringResource.GetLocalized(StringResourceKey.InstallPackageErrorMessageInstallInProgress, packageName),
-            InstallPackageException.InstallErrorFileInUse =>
-                _stringResource.GetLocalized(StringResourceKey.InstallPackageErrorMessageFileInUse, packageName),
-            InstallPackageException.InstallErrorMissingDependency =>
-                _stringResource.GetLocalized(StringResourceKey.InstallPackageErrorMessageMissingDependency, packageName),
-            InstallPackageException.InstallErrorDiskFull =>
-                _stringResource.GetLocalized(StringResourceKey.InstallPackageErrorMessageDiskFull, packageName),
-            InstallPackageException.InstallErrorInsufficientMemory =>
-                _stringResource.GetLocalized(StringResourceKey.InstallPackageErrorMessageInsufficientMemory, packageName),
-            InstallPackageException.InstallErrorNoNetwork =>
-                _stringResource.GetLocalized(StringResourceKey.InstallPackageErrorMessageNoNetwork, packageName),
-            InstallPackageException.InstallErrorContactSupport =>
-                _stringResource.GetLocalized(StringResourceKey.InstallPackageErrorMessageContactSupport, packageName),
-            InstallPackageException.InstallErrorRebootRequiredToFinish =>
-                _stringResource.GetLocalized(StringResourceKey.InstallPackageErrorMessageRebootRequiredToFinish, packageName),
-            InstallPackageException.InstallErrorRebootRequiredToInstall =>
-                _stringResource.GetLocalized(StringResourceKey.InstallPackageErrorMessageRebootRequiredToInstall, packageName),
-            InstallPackageException.InstallErrorRebootInitiated =>
-                _stringResource.GetLocalized(StringResourceKey.InstallPackageErrorMessageRebootInitiated, packageName),
-            InstallPackageException.InstallErrorCancelledByUser =>
-                _stringResource.GetLocalized(StringResourceKey.InstallPackageErrorMessageCancelledByUser, packageName),
-            InstallPackageException.InstallErrorAlreadyInstalled =>
-                _stringResource.GetLocalized(StringResourceKey.InstallPackageErrorMessageAlreadyInstalled, packageName),
-            InstallPackageException.InstallErrorDowngrade =>
-                _stringResource.GetLocalized(StringResourceKey.InstallPackageErrorMessageDowngrade, packageName),
-            InstallPackageException.InstallErrorBlockedByPolicy =>
-                _stringResource.GetLocalized(StringResourceKey.InstallPackageErrorMessageBlockedByPolicy, packageName),
-            InstallPackageException.InstallErrorDependencies =>
-                _stringResource.GetLocalized(StringResourceKey.InstallPackageErrorMessageDependencies, packageName),
-            InstallPackageException.InstallErrorPackageInUseByApplication =>
-                _stringResource.GetLocalized(StringResourceKey.InstallPackageErrorMessagePackageInUseByApplication, packageName),
-            InstallPackageException.InstallErrorInvalidParameter =>
-                _stringResource.GetLocalized(StringResourceKey.InstallPackageErrorMessageInvalidParameter, packageName),
-            InstallPackageException.InstallErrorSystemNotSupported =>
-                _stringResource.GetLocalized(StringResourceKey.InstallPackageErrorMessageSystemNotSupported, packageName),
-            _ => _installerErrorCode == HRESULT.S_OK ?
-                    _stringResource.GetLocalized(StringResourceKey.InstallPackageErrorUnknownErrorWithErrorCode, packageName, $"0x{_extendedErrorCode:X}") :
-                    _stringResource.GetLocalized(StringResourceKey.InstallPackageErrorUnknownErrorWithErrorCodeAndExitCode, packageName, $"0x{_extendedErrorCode:X}", _installerErrorCode),
-        };
-    }
-
-    private bool RequiresElevation()
-    {
-        var options = _wingetFactory.CreateInstallOptions();
-        options.PackageInstallScope = PackageInstallScope.Any;
-        return _package.RequiresElevation(options);
-    }
-
-    private void ReportAppSelectedForInstallEvent()
-    {
-        TelemetryFactory.Get<ITelemetry>().Log("AppInstall_AppSelected", LogLevel.Critical, new AppInstallEvent(_package.Id, _package.CatalogId), _activityId);
-    }
-
-    private void ReportAppInstallSucceededEvent()
-    {
-        TelemetryFactory.Get<ITelemetry>().Log("AppInstall_InstallSucceeded", LogLevel.Critical, new AppInstallEvent(_package.Id, _package.CatalogId), _activityId);
-    }
-
-    private void ReportAppInstallFailedEvent()
-    {
-        TelemetryFactory.Get<ITelemetry>().LogError("AppInstall_InstallFailed", LogLevel.Critical, new AppInstallEvent(_package.Id, _package.CatalogId), _activityId);
-    }
-}
+﻿// Copyright (c) Microsoft Corporation and Contributors
+// Licensed under the MIT license.
+
+extern alias Projection;
+
+using System;
+using System.Globalization;
+using System.Threading.Tasks;
+using DevHome.Common.TelemetryEvents.SetupFlow;
+using DevHome.SetupFlow.Common.Contracts;
+using DevHome.SetupFlow.Common.Helpers;
+using DevHome.SetupFlow.Common.WindowsPackageManager;
+using DevHome.SetupFlow.Exceptions;
+using DevHome.SetupFlow.Services;
+using DevHome.Telemetry;
+using Microsoft.Management.Deployment;
+using Projection::DevHome.SetupFlow.ElevatedComponent;
+using Windows.Foundation;
+using Windows.Win32.Foundation;
+
+namespace DevHome.SetupFlow.Models;
+
+public class InstallPackageTask : ISetupTask
+{
+    private static readonly string MSStoreCatalogId = "StoreEdgeFD";
+
+    private readonly IWindowsPackageManager _wpm;
+    private readonly WinGetPackage _package;
+    private readonly ISetupFlowStringResource _stringResource;
+    private readonly WindowsPackageManagerFactory _wingetFactory;
+    private readonly Lazy<bool> _requiresElevation;
+    private readonly Guid _activityId;
+
+    private InstallResultStatus _installResultStatus;
+    private uint _installerErrorCode;
+    private int _extendedErrorCode;
+
+    public event ISetupTask.ChangeMessageHandler AddMessage;
+
+    public bool RequiresAdmin => _requiresElevation.Value;
+
+    public bool IsFromMSStore => string.Equals(_package.CatalogId, MSStoreCatalogId, StringComparison.Ordinal);
+
+    // We don't have this information available for each package before
+    // installation in the WinGet COM API, but we do get it after installation.
+    public bool RequiresReboot { get; set; }
+
+    // May potentially be moved to a central list in the future.
+    public bool WasInstallSuccessful
+    {
+        get; private set;
+    }
+
+    public bool DependsOnDevDriveToBeInstalled
+    {
+        get;
+    }
+
+    public InstallPackageTask(
+        IWindowsPackageManager wpm,
+        ISetupFlowStringResource stringResource,
+        WindowsPackageManagerFactory wingetFactory,
+        WinGetPackage package,
+        Guid activityId)
+    {
+        _wpm = wpm;
+        _stringResource = stringResource;
+        _wingetFactory = wingetFactory;
+        _package = package;
+        _requiresElevation = new (RequiresElevation);
+        _activityId = activityId;
+    }
+
+    public TaskMessages GetLoadingMessages()
+    {
+        return new TaskMessages
+        {
+            Executing = _stringResource.GetLocalized(StringResourceKey.InstallingPackage, _package.Name),
+            Error = _stringResource.GetLocalized(StringResourceKey.InstallPackageError, _package.Name),
+            Finished = _stringResource.GetLocalized(StringResourceKey.InstalledPackage, _package.Name),
+            NeedsReboot = _stringResource.GetLocalized(StringResourceKey.InstalledPackageReboot, _package.Name),
+        };
+    }
+
+    public ActionCenterMessages GetErrorMessages()
+    {
+        return new ()
+        {
+            PrimaryMessage = GetInstallResultMessage(),
+        };
+    }
+
+    public ActionCenterMessages GetRebootMessage()
+    {
+        return new ()
+        {
+            PrimaryMessage = _extendedErrorCode == HRESULT.S_OK ?
+                _stringResource.GetLocalized(StringResourceKey.InstalledPackageReboot, _package.Name) :
+                GetExtendedErrorCodeMessage(),
+        };
+    }
+
+    /// <summary>
+    /// Get the arguments for this task
+    /// </summary>
+    /// <returns>Arguments for this task</returns>
+    public InstallPackageTaskArguments GetArguments()
+    {
+        return new InstallPackageTaskArguments
+        {
+            PackageId = _package.Id,
+            CatalogName = _package.CatalogName,
+        };
+    }
+
+    IAsyncOperation<TaskFinishedState> ISetupTask.Execute()
+    {
+        ReportAppSelectedForInstallEvent();
+        return Task.Run(async () =>
+        {
+            try
+            {
+                Log.Logger?.ReportInfo(Log.Component.AppManagement, $"Starting installation of package {_package.Id}");
+                AddMessage(_stringResource.GetLocalized(StringResourceKey.StartingInstallPackageMessage, _package.Id));
+                var installResult = await _wpm.InstallPackageAsync(_package, _activityId);
+                RequiresReboot = installResult.RebootRequired;
+                WasInstallSuccessful = true;
+
+                // Set the extended error code in case a reboot is required
+                _extendedErrorCode = installResult.ExtendedErrorCode;
+
+                ReportAppInstallSucceededEvent();
+                return TaskFinishedState.Success;
+            }
+            catch (InstallPackageException e)
+            {
+                _installResultStatus = e.Status;
+                _extendedErrorCode = e.ExtendedErrorCode;
+                _installerErrorCode = e.InstallerErrorCode;
+                ReportAppInstallFailedEvent();
+                Log.Logger?.ReportError(Log.Component.AppManagement, $"Failed to install package with status {e.Status} and installer error code {e.InstallerErrorCode}");
+                return TaskFinishedState.Failure;
+            }
+            catch (Exception e)
+            {
+                ReportAppInstallFailedEvent();
+                Log.Logger?.ReportError(Log.Component.AppManagement, $"Exception thrown while installing package.", e);
+                return TaskFinishedState.Failure;
+            }
+        }).AsAsyncOperation();
+    }
+
+    IAsyncOperation<TaskFinishedState> ISetupTask.ExecuteAsAdmin(IElevatedComponentOperation elevatedComponentOperation)
+    {
+        ReportAppSelectedForInstallEvent();
+        return Task.Run(async () =>
+        {
+            try
+            {
+                Log.Logger?.ReportInfo(Log.Component.AppManagement, $"Starting installation with elevation of package {_package.Id}");
+                AddMessage(_stringResource.GetLocalized(StringResourceKey.StartingInstallPackageMessage, _package.Id));
+                var elevatedResult = await elevatedComponentOperation.InstallPackageAsync(_package.Id, _package.CatalogName);
+                WasInstallSuccessful = elevatedResult.TaskSucceeded;
+                RequiresReboot = elevatedResult.RebootRequired;
+                _installResultStatus = (InstallResultStatus)elevatedResult.Status;
+                _extendedErrorCode = elevatedResult.ExtendedErrorCode;
+                _installerErrorCode = elevatedResult.InstallerErrorCode;
+
+                if (elevatedResult.TaskSucceeded)
+                {
+                    ReportAppInstallSucceededEvent();
+                    return TaskFinishedState.Success;
+                }
+                else
+                {
+                    ReportAppInstallFailedEvent();
+                    return TaskFinishedState.Failure;
+                }
+            }
+            catch (Exception e)
+            {
+                ReportAppInstallFailedEvent();
+                Log.Logger?.ReportError(Log.Component.AppManagement, $"Exception thrown while installing package.", e);
+                return TaskFinishedState.Failure;
+            }
+        }).AsAsyncOperation();
+    }
+
+    private string GetInstallResultMessage()
+    {
+        var packageName = _package.Name;
+        return _installResultStatus switch
+        {
+            InstallResultStatus.BlockedByPolicy =>
+                _stringResource.GetLocalized(StringResourceKey.InstallPackageErrorBlockedByPolicy, packageName),
+            InstallResultStatus.InternalError =>
+                _stringResource.GetLocalized(StringResourceKey.InstallPackageErrorInternalError, packageName),
+            InstallResultStatus.DownloadError =>
+                _stringResource.GetLocalized(StringResourceKey.InstallPackageErrorDownloadError, packageName),
+            InstallResultStatus.InstallError =>
+                GetExtendedErrorCodeMessage(),
+            InstallResultStatus.NoApplicableInstallers =>
+                _stringResource.GetLocalized(StringResourceKey.InstallPackageErrorNoApplicableInstallers, packageName),
+            _ => _stringResource.GetLocalized(StringResourceKey.InstallPackageErrorUnknownErrorWithErrorCode, packageName, $"0x{_extendedErrorCode:X}"),
+        };
+    }
+
+    /// <summary>
+    /// Extracts the facility of the specified HRESULT
+    /// </summary>
+    /// <param name="hr">The HRESULT value</param>
+    /// <returns>Facility of the specified HRESULT</returns>
+    /// <remarks>https://learn.microsoft.com/windows/win32/api/winerror/nf-winerror-hresult_facility</remarks>
+    private int HResultFacility(int hr) => (hr >> 16) & 0x1FFF;
+
+    public bool IsAppInstallerErrorFacility(int hr) => HResultFacility(hr) == WindowsPackageManager.AppInstallerErrorFacility;
+
+    private string GetExtendedErrorCodeMessage()
+    {
+        var packageName = _package.Name;
+        if (!IsAppInstallerErrorFacility(_extendedErrorCode))
+        {
+            var errorMessage = _stringResource.GetLocalizedErrorMsg(_extendedErrorCode, Log.Component.AppManagement);
+            return _stringResource.GetLocalized(StringResourceKey.InstallPackageErrorMessageSystemMessage, packageName, errorMessage);
+        }
+
+        return _extendedErrorCode switch
+        {
+            InstallPackageException.InstallErrorPackageInUse =>
+                _stringResource.GetLocalized(StringResourceKey.InstallPackageErrorMessagePackageInUse, packageName),
+            InstallPackageException.InstallErrorInstallInProgress =>
+                _stringResource.GetLocalized(StringResourceKey.InstallPackageErrorMessageInstallInProgress, packageName),
+            InstallPackageException.InstallErrorFileInUse =>
+                _stringResource.GetLocalized(StringResourceKey.InstallPackageErrorMessageFileInUse, packageName),
+            InstallPackageException.InstallErrorMissingDependency =>
+                _stringResource.GetLocalized(StringResourceKey.InstallPackageErrorMessageMissingDependency, packageName),
+            InstallPackageException.InstallErrorDiskFull =>
+                _stringResource.GetLocalized(StringResourceKey.InstallPackageErrorMessageDiskFull, packageName),
+            InstallPackageException.InstallErrorInsufficientMemory =>
+                _stringResource.GetLocalized(StringResourceKey.InstallPackageErrorMessageInsufficientMemory, packageName),
+            InstallPackageException.InstallErrorNoNetwork =>
+                _stringResource.GetLocalized(StringResourceKey.InstallPackageErrorMessageNoNetwork, packageName),
+            InstallPackageException.InstallErrorContactSupport =>
+                _stringResource.GetLocalized(StringResourceKey.InstallPackageErrorMessageContactSupport, packageName),
+            InstallPackageException.InstallErrorRebootRequiredToFinish =>
+                _stringResource.GetLocalized(StringResourceKey.InstallPackageErrorMessageRebootRequiredToFinish, packageName),
+            InstallPackageException.InstallErrorRebootRequiredToInstall =>
+                _stringResource.GetLocalized(StringResourceKey.InstallPackageErrorMessageRebootRequiredToInstall, packageName),
+            InstallPackageException.InstallErrorRebootInitiated =>
+                _stringResource.GetLocalized(StringResourceKey.InstallPackageErrorMessageRebootInitiated, packageName),
+            InstallPackageException.InstallErrorCancelledByUser =>
+                _stringResource.GetLocalized(StringResourceKey.InstallPackageErrorMessageCancelledByUser, packageName),
+            InstallPackageException.InstallErrorAlreadyInstalled =>
+                _stringResource.GetLocalized(StringResourceKey.InstallPackageErrorMessageAlreadyInstalled, packageName),
+            InstallPackageException.InstallErrorDowngrade =>
+                _stringResource.GetLocalized(StringResourceKey.InstallPackageErrorMessageDowngrade, packageName),
+            InstallPackageException.InstallErrorBlockedByPolicy =>
+                _stringResource.GetLocalized(StringResourceKey.InstallPackageErrorMessageBlockedByPolicy, packageName),
+            InstallPackageException.InstallErrorDependencies =>
+                _stringResource.GetLocalized(StringResourceKey.InstallPackageErrorMessageDependencies, packageName),
+            InstallPackageException.InstallErrorPackageInUseByApplication =>
+                _stringResource.GetLocalized(StringResourceKey.InstallPackageErrorMessagePackageInUseByApplication, packageName),
+            InstallPackageException.InstallErrorInvalidParameter =>
+                _stringResource.GetLocalized(StringResourceKey.InstallPackageErrorMessageInvalidParameter, packageName),
+            InstallPackageException.InstallErrorSystemNotSupported =>
+                _stringResource.GetLocalized(StringResourceKey.InstallPackageErrorMessageSystemNotSupported, packageName),
+            _ => _installerErrorCode == HRESULT.S_OK ?
+                    _stringResource.GetLocalized(StringResourceKey.InstallPackageErrorUnknownErrorWithErrorCode, packageName, $"0x{_extendedErrorCode:X}") :
+                    _stringResource.GetLocalized(StringResourceKey.InstallPackageErrorUnknownErrorWithErrorCodeAndExitCode, packageName, $"0x{_extendedErrorCode:X}", _installerErrorCode),
+        };
+    }
+
+    private bool RequiresElevation()
+    {
+        var options = _wingetFactory.CreateInstallOptions();
+        options.PackageInstallScope = PackageInstallScope.Any;
+        return _package.RequiresElevation(options);
+    }
+
+    private void ReportAppSelectedForInstallEvent()
+    {
+        TelemetryFactory.Get<ITelemetry>().Log("AppInstall_AppSelected", LogLevel.Critical, new AppInstallEvent(_package.Id, _package.CatalogId), _activityId);
+    }
+
+    private void ReportAppInstallSucceededEvent()
+    {
+        TelemetryFactory.Get<ITelemetry>().Log("AppInstall_InstallSucceeded", LogLevel.Critical, new AppInstallEvent(_package.Id, _package.CatalogId), _activityId);
+    }
+
+    private void ReportAppInstallFailedEvent()
+    {
+        TelemetryFactory.Get<ITelemetry>().LogError("AppInstall_InstallFailed", LogLevel.Critical, new AppInstallEvent(_package.Id, _package.CatalogId), _activityId);
+    }
+}