--- conflicted
+++ resolved
@@ -1,339 +1,311 @@
-﻿// Copyright (c) Microsoft Corporation and Contributors
-// Licensed under the MIT license.
-
-using System;
-using System.Collections.Generic;
-<<<<<<< HEAD
-using System.Linq;
-using System.Threading;
-=======
->>>>>>> 45b67825
-using System.Threading.Tasks;
-using AdaptiveCards.Rendering.WinUI3;
-using DevHome.Common.Renderers;
-using DevHome.Common.Services;
-using DevHome.Common.TelemetryEvents.SetupFlow;
-using DevHome.Common.Views;
-using DevHome.Logging;
-using DevHome.SetupFlow.Common.Helpers;
-using DevHome.Telemetry;
-using Microsoft.UI;
-using Microsoft.UI.Xaml;
-using Microsoft.Windows.DevHome.SDK;
-using Windows.Foundation;
-using Windows.Storage;
-
-namespace DevHome.SetupFlow.Models;
-
-/// <summary>
-/// Object that holds a reference to the providers in a extension.
-/// This needs to be changed to handle multiple accounts per provider.
-/// </summary>
-internal class RepositoryProvider : IDisposable
-{
-    private readonly CancellationTokenSource _tokenSource;
-
-    /// <summary>
-    /// Wrapper for the extension that is providing a repository and developer id.
-    /// </summary>
-    /// <remarks>
-    /// The extension is not started in the constructor.  It is started when StartIfNotRunningAsync is called.
-    /// This is for lazy loading and starting and prevents all extensions from starting all at once.
-    /// </remarks>
-    private readonly IExtensionWrapper _extensionWrapper;
-
-    /// <summary>
-    /// Dictionary with all the repositories per account.
-    /// </summary>
-    private Dictionary<IDeveloperId, IEnumerable<IRepository>> _repositories = new ();
-
-    /// <summary>
-    /// The DeveloperId provider used to log a user into an account.
-    /// </summary>
-    private IDeveloperIdProvider _devIdProvider;
-
-    /// <summary>
-    /// Provider used to clone a repsitory.
-    /// </summary>
-    private IRepositoryProvider _repositoryProvider;
-
-    private IRepositoryProvider2 _repositoryProvider2;
-
-    private IRepositoryData _repositoryData;
-
-    public RepositoryProvider(IExtensionWrapper extensionWrapper)
-    {
-        _extensionWrapper = extensionWrapper;
-        _tokenSource = new CancellationTokenSource();
-    }
-
-    public string DisplayName => _repositoryProvider.DisplayName;
-
-    public string ExtensionDisplayName => _extensionWrapper.Name;
-
-    private readonly object _getRepoLock = new ();
-
-    /// <summary>
-    /// Starts the extension if it isn't running.
-    /// </summary>
-    public void StartIfNotRunning()
-    {
-        // The task.run inside GetProvider makes a deadlock when .Result is called.
-        // https://stackoverflow.com/a/17248813.  Solution is to wrap in Task.Run().
-        Log.Logger?.ReportInfo(Log.Component.RepoConfig, "Starting DevId and Repository provider extensions");
-        _devIdProvider = Task.Run(() => _extensionWrapper.GetProviderAsync<IDeveloperIdProvider>()).Result;
-        _repositoryProvider = Task.Run(() => _extensionWrapper.GetProviderAsync<IRepositoryProvider>()).Result;
-
-        // 'as' returns null if the conversion can't be made.
-        _repositoryProvider2 = _repositoryProvider as IRepositoryProvider2;
-        _repositoryData = _repositoryProvider as IRepositoryData;
-    }
-
-    public IRepositoryProvider GetProvider()
-    {
-        return _repositoryProvider;
-    }
-
-    public List<string> GetSearchTerms(IDeveloperId developerId)
-    {
-        var repoData = _repositoryProvider as IRepositoryData;
-        return repoData.GetSearchFieldNames.ToList();
-    }
-
-    public List<string> GetValuesFor(IDeveloperId developerId, Dictionary<string, string> input, string fieldName)
-    {
-        return _repositoryData?.GetValuesForField(fieldName, input, developerId).AsTask().Result.ToList();
-    }
-
-    public string GetDefaultFor(IDeveloperId developerId, string fieldName)
-    {
-        return _repositoryData?.GetFieldSearchValue(fieldName, developerId);
-    }
-
-    /// <summary>
-    /// Assigns handler as the event handler for the developerIdProvider.
-    /// </summary>
-    /// <param name="handler">The method to run.</param>
-    public void SetChangedEvent(TypedEventHandler<IDeveloperIdProvider, IDeveloperId> handler)
-    {
-        if (_devIdProvider != null)
-        {
-            _devIdProvider.Changed += handler;
-        }
-    }
-
-    /// <summary>
-    /// Tries to parse the repo name from the URI and makes a Repository from it.
-    /// </summary>
-    /// <param name="uri">The Uri to parse.</param>
-    /// <returns>The repository the user wants to clone.  Null if parsing was unsuccessful.</returns>
-    /// <remarks>
-    /// Can be null if the provider can't parse the Uri.
-    /// </remarks>
-    public IRepository GetRepositoryFromUri(Uri uri, IDeveloperId developerId = null)
-    {
-        RepositoryResult getResult;
-        if (developerId == null)
-        {
-            getResult = _repositoryProvider.GetRepositoryFromUriAsync(uri).AsTask().Result;
-        }
-        else
-        {
-            getResult = _repositoryProvider.GetRepositoryFromUriAsync(uri, developerId).AsTask().Result;
-        }
-
-        if (getResult.Result.Status == ProviderOperationStatus.Failure)
-        {
-            Log.Logger?.ReportInfo(Log.Component.RepoConfig, "Could not get repo from Uri.");
-            Log.Logger?.ReportInfo(Log.Component.RepoConfig, getResult.Result.DisplayMessage);
-            return null;
-        }
-
-        return getResult.Repository;
-    }
-
-    /// <summary>
-    /// Checks with the provider if it understands and can clone a repo via Uri.
-    /// </summary>
-    /// <param name="uri">The uri to the repository</param>
-    /// <returns>True if this provider supports the url.  False otherwise.</returns>
-    public bool IsUriSupported(Uri uri)
-    {
-        var uriSupportResult = Task.Run(() => _repositoryProvider.IsUriSupportedAsync(uri).AsTask()).Result;
-        if (uriSupportResult.Result.Status == ProviderOperationStatus.Failure)
-        {
-            return false;
-        }
-
-        return uriSupportResult.IsSupported;
-    }
-
-    /// <summary>
-    /// Gets and configures the UI to show to the user for logging them in.
-    /// </summary>
-    /// <param name="elementTheme">The theme to use.</param>
-    /// <returns>The adaptive panel to show to the user.  Can be null.</returns>
-    public ExtensionAdaptiveCardPanel GetLoginUi(ElementTheme elementTheme)
-    {
-        try
-        {
-            var adaptiveCardSessionResult = _devIdProvider.GetLoginAdaptiveCardSession();
-            if (adaptiveCardSessionResult.Result.Status == ProviderOperationStatus.Failure)
-            {
-                GlobalLog.Logger?.ReportError($"{adaptiveCardSessionResult.Result.DisplayMessage} - {adaptiveCardSessionResult.Result.DiagnosticText}");
-                return null;
-            }
-
-            var loginUIAdaptiveCardController = adaptiveCardSessionResult.AdaptiveCardSession;
-            var renderer = new AdaptiveCardRenderer();
-            ConfigureLoginUIRenderer(renderer, elementTheme).Wait();
-            renderer.HostConfig.ContainerStyles.Default.BackgroundColor = Microsoft.UI.Colors.Transparent;
-
-            var extensionAdaptiveCardPanel = new ExtensionAdaptiveCardPanel();
-            extensionAdaptiveCardPanel.Bind(loginUIAdaptiveCardController, renderer);
-            extensionAdaptiveCardPanel.RequestedTheme = elementTheme;
-
-            return extensionAdaptiveCardPanel;
-        }
-        catch (Exception ex)
-        {
-            GlobalLog.Logger?.ReportError($"ShowLoginUIAsync(): loginUIContentDialog failed.", ex);
-        }
-
-        return null;
-    }
-
-    /// <summary>
-    /// Sets the renderer in the UI.
-    /// </summary>
-    /// <param name="renderer">The ui to show</param>
-    /// <param name="elementTheme">The theme to use</param>
-    /// <returns>A task to await on.</returns>
-    private async Task ConfigureLoginUIRenderer(AdaptiveCardRenderer renderer, ElementTheme elementTheme)
-    {
-        var dispatcher = Microsoft.UI.Dispatching.DispatcherQueue.GetForCurrentThread();
-
-        // Add custom Adaptive Card renderer for LoginUI as done for Widgets.
-        renderer.ElementRenderers.Set(LabelGroup.CustomTypeString, new LabelGroupRenderer());
-
-        var hostConfigContents = string.Empty;
-        var hostConfigFileName = (elementTheme == ElementTheme.Light) ? "LightHostConfig.json" : "DarkHostConfig.json";
-        try
-        {
-            var uri = new Uri($"ms-appx:////DevHome.Settings/Assets/{hostConfigFileName}");
-            var file = await StorageFile.GetFileFromApplicationUriAsync(uri).AsTask().ConfigureAwait(false);
-            hostConfigContents = await FileIO.ReadTextAsync(file);
-        }
-        catch (Exception ex)
-        {
-            GlobalLog.Logger?.ReportError($"Failure occurred while retrieving the HostConfig file - HostConfigFileName: {hostConfigFileName}.", ex);
-        }
-
-        // Add host config for current theme to renderer
-        dispatcher.TryEnqueue(() =>
-        {
-            if (!string.IsNullOrEmpty(hostConfigContents))
-            {
-                renderer.HostConfig = AdaptiveHostConfig.FromJsonString(hostConfigContents).HostConfig;
-            }
-            else
-            {
-                GlobalLog.Logger?.ReportInfo($"HostConfig file contents are null or empty - HostConfigFileContents: {hostConfigContents}");
-            }
-        });
-        return;
-    }
-
-    public AuthenticationExperienceKind GetAuthenticationExperienceKind()
-    {
-        return _devIdProvider.GetAuthenticationExperienceKind();
-    }
-
-    public IAsyncOperation<DeveloperIdResult> ShowLogonBehavior(WindowId windowHandle)
-    {
-        return _devIdProvider.ShowLogonSession(windowHandle);
-    }
-
-    /// <summary>
-    /// Gets all the logged in accounts for this provider.
-    /// </summary>
-    /// <returns>A list of all accounts.  May be empty.</returns>
-    public IEnumerable<IDeveloperId> GetAllLoggedInAccounts()
-    {
-        var developerIdsResult = _devIdProvider.GetLoggedInDeveloperIds();
-        if (developerIdsResult.Result.Status != ProviderOperationStatus.Success)
-        {
-            Log.Logger?.ReportError(Log.Component.RepoConfig, $"Could not get logged in accounts.  Message: {developerIdsResult.Result.DisplayMessage}", developerIdsResult.Result.ExtendedError);
-            return new List<IDeveloperId>();
-        }
-
-        return developerIdsResult.DeveloperIds;
-    }
-
-    public IEnumerable<IRepository> GetAllRepositories(IDeveloperId developerId, Dictionary<string, string> metadataSearchInput)
-    {
-<<<<<<< HEAD
-        if (!_repositories.IsValueCreated)
-        {
-            _tokenSource.Cancel();
-            TelemetryFactory.Get<ITelemetry>().Log("RepoTool_GetAllRepos_Event", LogLevel.Critical, new GetReposEvent("CallingExtension", _repositoryProvider.DisplayName, developerId));
-
-            RepositoriesResult result = null;
-            if (_repositoryProvider2 != null)
-            {
-                result = _repositoryProvider2.GetRepositoriesAsync(metadataSearchInput, developerId).AsTask(_tokenSource.Token).Result;
-            }
-            else
-            {
-                result = _repositoryProvider.GetRepositoriesAsync(developerId).AsTask(_tokenSource.Token).Result;
-            }
-
-            if (result.Result.Status != ProviderOperationStatus.Success)
-            {
-                _repositories = new Lazy<IEnumerable<IRepository>>(new List<IRepository>());
-            }
-            else
-=======
-        IEnumerable<IRepository> repositoriesForAccount;
-
-        lock (_getRepoLock)
-        {
-            if (!_repositories.TryGetValue(developerId, out repositoriesForAccount))
->>>>>>> 45b67825
-            {
-                TelemetryFactory.Get<ITelemetry>().Log("RepoTool_GetAllRepos_Event", LogLevel.Critical, new GetReposEvent("CallingExtension", _repositoryProvider.DisplayName, developerId));
-                var result = _repositoryProvider.GetRepositoriesAsync(developerId).AsTask().Result;
-                if (result.Result.Status != ProviderOperationStatus.Success)
-                {
-                    _repositories.Add(developerId, new List<IRepository>());
-                }
-                else
-                {
-                    _repositories.Add(developerId, result.Repositories);
-                }
-            }
-        }
-
-        // _repositories should have an entry for developerId by now.
-        repositoriesForAccount ??= _repositories[developerId];
-
-        TelemetryFactory.Get<ITelemetry>().Log("RepoTool_GetAllRepos_Event", LogLevel.Critical, new GetReposEvent("FoundRepos", _repositoryProvider.DisplayName, developerId));
-
-        return repositoriesForAccount;
-    }
-
-        /// <summary>
-        /// Gets all the repositories an account has for this provider.
-        /// </summary>
-        /// <param name="developerId">The account to search in.</param>
-        /// <returns>A collection of repositories.  May be empty</returns>
-    public IEnumerable<IRepository> GetAllRepositories(IDeveloperId developerId)
-    {
-        return GetAllRepositories(developerId, new ());
-    }
-
-    public void Dispose()
-    {
-        _tokenSource.Dispose();
-    }
-}
+﻿// Copyright (c) Microsoft Corporation and Contributors
+// Licensed under the MIT license.
+
+using System;
+using System.Collections.Generic;
+using System.Threading.Tasks;
+using AdaptiveCards.Rendering.WinUI3;
+using DevHome.Common.Renderers;
+using DevHome.Common.Services;
+using DevHome.Common.TelemetryEvents.SetupFlow;
+using DevHome.Common.Views;
+using DevHome.Logging;
+using DevHome.SetupFlow.Common.Helpers;
+using DevHome.Telemetry;
+using Microsoft.UI;
+using Microsoft.UI.Xaml;
+using Microsoft.Windows.DevHome.SDK;
+using Windows.Foundation;
+using Windows.Storage;
+
+namespace DevHome.SetupFlow.Models;
+
+/// <summary>
+/// Object that holds a reference to the providers in a extension.
+/// This needs to be changed to handle multiple accounts per provider.
+/// </summary>
+internal class RepositoryProvider : IDisposable
+{
+    private readonly CancellationTokenSource _tokenSource;
+
+    /// <summary>
+    /// Wrapper for the extension that is providing a repository and developer id.
+    /// </summary>
+    /// <remarks>
+    /// The extension is not started in the constructor.  It is started when StartIfNotRunningAsync is called.
+    /// This is for lazy loading and starting and prevents all extensions from starting all at once.
+    /// </remarks>
+    private readonly IExtensionWrapper _extensionWrapper;
+
+    /// <summary>
+    /// Dictionary with all the repositories per account.
+    /// </summary>
+    private Dictionary<IDeveloperId, IEnumerable<IRepository>> _repositories = new ();
+
+    /// <summary>
+    /// The DeveloperId provider used to log a user into an account.
+    /// </summary>
+    private IDeveloperIdProvider _devIdProvider;
+
+    /// <summary>
+    /// Provider used to clone a repsitory.
+    /// </summary>
+    private IRepositoryProvider _repositoryProvider;
+
+    private IRepositoryProvider2 _repositoryProvider2;
+
+    private IRepositoryData _repositoryData;
+
+    public RepositoryProvider(IExtensionWrapper extensionWrapper)
+    {
+        _extensionWrapper = extensionWrapper;
+        _tokenSource = new CancellationTokenSource();
+    }
+
+    public string DisplayName => _repositoryProvider.DisplayName;
+
+    public string ExtensionDisplayName => _extensionWrapper.Name;
+
+    private readonly object _getRepoLock = new ();
+
+    /// <summary>
+    /// Starts the extension if it isn't running.
+    /// </summary>
+    public void StartIfNotRunning()
+    {
+        // The task.run inside GetProvider makes a deadlock when .Result is called.
+        // https://stackoverflow.com/a/17248813.  Solution is to wrap in Task.Run().
+        Log.Logger?.ReportInfo(Log.Component.RepoConfig, "Starting DevId and Repository provider extensions");
+        _devIdProvider = Task.Run(() => _extensionWrapper.GetProviderAsync<IDeveloperIdProvider>()).Result;
+        _repositoryProvider = Task.Run(() => _extensionWrapper.GetProviderAsync<IRepositoryProvider>()).Result;
+
+        // 'as' returns null if the conversion can't be made.
+        _repositoryProvider2 = _repositoryProvider as IRepositoryProvider2;
+        _repositoryData = _repositoryProvider as IRepositoryData;
+    }
+
+    public IRepositoryProvider GetProvider()
+    {
+        return _repositoryProvider;
+    }
+
+    public List<string> GetSearchTerms(IDeveloperId developerId)
+    {
+        var repoData = _repositoryProvider as IRepositoryData;
+        return repoData.GetSearchFieldNames.ToList();
+    }
+
+    public List<string> GetValuesFor(IDeveloperId developerId, Dictionary<string, string> input, string fieldName)
+    {
+        return _repositoryData?.GetValuesForField(fieldName, input, developerId).AsTask().Result.ToList();
+    }
+
+    public string GetDefaultFor(IDeveloperId developerId, string fieldName)
+    {
+        return _repositoryData?.GetFieldSearchValue(fieldName, developerId);
+    }
+
+    /// <summary>
+    /// Assigns handler as the event handler for the developerIdProvider.
+    /// </summary>
+    /// <param name="handler">The method to run.</param>
+    public void SetChangedEvent(TypedEventHandler<IDeveloperIdProvider, IDeveloperId> handler)
+    {
+        if (_devIdProvider != null)
+        {
+            _devIdProvider.Changed += handler;
+        }
+    }
+
+    /// <summary>
+    /// Tries to parse the repo name from the URI and makes a Repository from it.
+    /// </summary>
+    /// <param name="uri">The Uri to parse.</param>
+    /// <returns>The repository the user wants to clone.  Null if parsing was unsuccessful.</returns>
+    /// <remarks>
+    /// Can be null if the provider can't parse the Uri.
+    /// </remarks>
+    public IRepository GetRepositoryFromUri(Uri uri, IDeveloperId developerId = null)
+    {
+        RepositoryResult getResult;
+        if (developerId == null)
+        {
+            getResult = _repositoryProvider.GetRepositoryFromUriAsync(uri).AsTask().Result;
+        }
+        else
+        {
+            getResult = _repositoryProvider.GetRepositoryFromUriAsync(uri, developerId).AsTask().Result;
+        }
+
+        if (getResult.Result.Status == ProviderOperationStatus.Failure)
+        {
+            Log.Logger?.ReportInfo(Log.Component.RepoConfig, "Could not get repo from Uri.");
+            Log.Logger?.ReportInfo(Log.Component.RepoConfig, getResult.Result.DisplayMessage);
+            return null;
+        }
+
+        return getResult.Repository;
+    }
+
+    /// <summary>
+    /// Checks with the provider if it understands and can clone a repo via Uri.
+    /// </summary>
+    /// <param name="uri">The uri to the repository</param>
+    /// <returns>True if this provider supports the url.  False otherwise.</returns>
+    public bool IsUriSupported(Uri uri)
+    {
+        var uriSupportResult = Task.Run(() => _repositoryProvider.IsUriSupportedAsync(uri).AsTask()).Result;
+        if (uriSupportResult.Result.Status == ProviderOperationStatus.Failure)
+        {
+            return false;
+        }
+
+        return uriSupportResult.IsSupported;
+    }
+
+    /// <summary>
+    /// Gets and configures the UI to show to the user for logging them in.
+    /// </summary>
+    /// <param name="elementTheme">The theme to use.</param>
+    /// <returns>The adaptive panel to show to the user.  Can be null.</returns>
+    public ExtensionAdaptiveCardPanel GetLoginUi(ElementTheme elementTheme)
+    {
+        try
+        {
+            var adaptiveCardSessionResult = _devIdProvider.GetLoginAdaptiveCardSession();
+            if (adaptiveCardSessionResult.Result.Status == ProviderOperationStatus.Failure)
+            {
+                GlobalLog.Logger?.ReportError($"{adaptiveCardSessionResult.Result.DisplayMessage} - {adaptiveCardSessionResult.Result.DiagnosticText}");
+                return null;
+            }
+
+            var loginUIAdaptiveCardController = adaptiveCardSessionResult.AdaptiveCardSession;
+            var renderer = new AdaptiveCardRenderer();
+            ConfigureLoginUIRenderer(renderer, elementTheme).Wait();
+            renderer.HostConfig.ContainerStyles.Default.BackgroundColor = Microsoft.UI.Colors.Transparent;
+
+            var extensionAdaptiveCardPanel = new ExtensionAdaptiveCardPanel();
+            extensionAdaptiveCardPanel.Bind(loginUIAdaptiveCardController, renderer);
+            extensionAdaptiveCardPanel.RequestedTheme = elementTheme;
+
+            return extensionAdaptiveCardPanel;
+        }
+        catch (Exception ex)
+        {
+            GlobalLog.Logger?.ReportError($"ShowLoginUIAsync(): loginUIContentDialog failed.", ex);
+        }
+
+        return null;
+    }
+
+    /// <summary>
+    /// Sets the renderer in the UI.
+    /// </summary>
+    /// <param name="renderer">The ui to show</param>
+    /// <param name="elementTheme">The theme to use</param>
+    /// <returns>A task to await on.</returns>
+    private async Task ConfigureLoginUIRenderer(AdaptiveCardRenderer renderer, ElementTheme elementTheme)
+    {
+        var dispatcher = Microsoft.UI.Dispatching.DispatcherQueue.GetForCurrentThread();
+
+        // Add custom Adaptive Card renderer for LoginUI as done for Widgets.
+        renderer.ElementRenderers.Set(LabelGroup.CustomTypeString, new LabelGroupRenderer());
+
+        var hostConfigContents = string.Empty;
+        var hostConfigFileName = (elementTheme == ElementTheme.Light) ? "LightHostConfig.json" : "DarkHostConfig.json";
+        try
+        {
+            var uri = new Uri($"ms-appx:////DevHome.Settings/Assets/{hostConfigFileName}");
+            var file = await StorageFile.GetFileFromApplicationUriAsync(uri).AsTask().ConfigureAwait(false);
+            hostConfigContents = await FileIO.ReadTextAsync(file);
+        }
+        catch (Exception ex)
+        {
+            GlobalLog.Logger?.ReportError($"Failure occurred while retrieving the HostConfig file - HostConfigFileName: {hostConfigFileName}.", ex);
+        }
+
+        // Add host config for current theme to renderer
+        dispatcher.TryEnqueue(() =>
+        {
+            if (!string.IsNullOrEmpty(hostConfigContents))
+            {
+                renderer.HostConfig = AdaptiveHostConfig.FromJsonString(hostConfigContents).HostConfig;
+            }
+            else
+            {
+                GlobalLog.Logger?.ReportInfo($"HostConfig file contents are null or empty - HostConfigFileContents: {hostConfigContents}");
+            }
+        });
+        return;
+    }
+
+    public AuthenticationExperienceKind GetAuthenticationExperienceKind()
+    {
+        return _devIdProvider.GetAuthenticationExperienceKind();
+    }
+
+    public IAsyncOperation<DeveloperIdResult> ShowLogonBehavior(WindowId windowHandle)
+    {
+        return _devIdProvider.ShowLogonSession(windowHandle);
+    }
+
+    /// <summary>
+    /// Gets all the logged in accounts for this provider.
+    /// </summary>
+    /// <returns>A list of all accounts.  May be empty.</returns>
+    public IEnumerable<IDeveloperId> GetAllLoggedInAccounts()
+    {
+        var developerIdsResult = _devIdProvider.GetLoggedInDeveloperIds();
+        if (developerIdsResult.Result.Status != ProviderOperationStatus.Success)
+        {
+            Log.Logger?.ReportError(Log.Component.RepoConfig, $"Could not get logged in accounts.  Message: {developerIdsResult.Result.DisplayMessage}", developerIdsResult.Result.ExtendedError);
+            return new List<IDeveloperId>();
+        }
+
+        return developerIdsResult.DeveloperIds;
+    }
+
+    public IEnumerable<IRepository> GetAllRepositories(IDeveloperId developerId, Dictionary<string, string> metadataSearchInput)
+    {
+        IEnumerable<IRepository> repositoriesForAccount;
+
+        lock (_getRepoLock)
+        {
+            if (!_repositories.TryGetValue(developerId, out repositoriesForAccount))
+            {
+                TelemetryFactory.Get<ITelemetry>().Log("RepoTool_GetAllRepos_Event", LogLevel.Critical, new GetReposEvent("CallingExtension", _repositoryProvider.DisplayName, developerId));
+                var result = _repositoryProvider.GetRepositoriesAsync(developerId).AsTask().Result;
+                if (result.Result.Status != ProviderOperationStatus.Success)
+                {
+                    _repositories.Add(developerId, new List<IRepository>());
+                }
+                else
+                {
+                    _repositories.Add(developerId, result.Repositories);
+                }
+            }
+        }
+
+        // _repositories should have an entry for developerId by now.
+        repositoriesForAccount ??= _repositories[developerId];
+
+        TelemetryFactory.Get<ITelemetry>().Log("RepoTool_GetAllRepos_Event", LogLevel.Critical, new GetReposEvent("FoundRepos", _repositoryProvider.DisplayName, developerId));
+
+        return repositoriesForAccount;
+    }
+
+        /// <summary>
+        /// Gets all the repositories an account has for this provider.
+        /// </summary>
+        /// <param name="developerId">The account to search in.</param>
+        /// <returns>A collection of repositories.  May be empty</returns>
+    public IEnumerable<IRepository> GetAllRepositories(IDeveloperId developerId)
+    {
+        return GetAllRepositories(developerId, new ());
+    }
+
+    public void Dispose()
+    {
+        _tokenSource.Dispose();
+    }
+}