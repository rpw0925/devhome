--- conflicted
+++ resolved
@@ -1,202 +1,195 @@
-﻿// Copyright (c) Microsoft Corporation.
-// Licensed under the MIT License.
-
-using System;
-using System.Collections.ObjectModel;
-using System.Threading.Tasks;
-using CommunityToolkit.Mvvm.ComponentModel;
-using CommunityToolkit.Mvvm.Input;
-using DevHome.Common.Environments.Helpers;
-using DevHome.Common.Environments.Models;
-using DevHome.Common.Environments.Services;
-using DevHome.Common.Extensions;
-using DevHome.Common.TelemetryEvents.SetupFlow.Environments;
-using DevHome.Environments.Helpers;
-using DevHome.Telemetry;
-using Microsoft.UI.Xaml;
-using Microsoft.UI.Xaml.Media.Imaging;
-using Microsoft.Windows.DevHome.SDK;
-using Serilog;
-using WinUIEx;
-using static Microsoft.ApplicationInsights.MetricDimensionNames.TelemetryContext;
-
-namespace DevHome.Environments.ViewModels;
-
-/// <summary>
-/// View model for a compute system. Each 'card' in the UI represents a compute system.
-/// Contains an instance of the compute system object as well.
-/// </summary>
-public partial class ComputeSystemViewModel : ComputeSystemCardBase
-{
-    private readonly ILogger _log = Log.ForContext("SourceContext", nameof(ComputeSystemViewModel));
-
-    private readonly WindowEx _windowEx;
-
-    private readonly IComputeSystemManager _computeSystemManager;
-
-    // Launch button operations
-    public ObservableCollection<OperationsViewModel> LaunchOperations { get; set; }
-
-    public ObservableCollection<CardProperty> Properties { get; set; } = new();
-
-    public string PackageFullName { get; set; }
-
-    private readonly Func<ComputeSystemCardBase, bool> _removalAction;
-
-    public ComputeSystemViewModel(
-        IComputeSystemManager manager,
-        IComputeSystem system,
-        ComputeSystemProvider provider,
-        Func<ComputeSystemCardBase, bool> removalAction,
-        string packageFullName,
-        WindowEx windowEx)
-    {
-        _windowEx = windowEx;
-        _computeSystemManager = manager;
-
-        ComputeSystem = new(system);
-        ProviderDisplayName = provider.DisplayName;
-        PackageFullName = packageFullName;
-        Name = ComputeSystem.DisplayName;
-        AssociatedProviderId = ComputeSystem.AssociatedProviderId!;
-        ComputeSystemId = ComputeSystem.Id!;
-        _removalAction = removalAction;
-        ShouldShowLaunchOperation = true;
-
-        if (!string.IsNullOrEmpty(ComputeSystem.SupplementalDisplayName))
-        {
-            AlternativeName = new string("(" + ComputeSystem.SupplementalDisplayName + ")");
-        }
-
-        LaunchOperations = new ObservableCollection<OperationsViewModel>(DataExtractor.FillLaunchButtonOperations(ComputeSystem));
-        DotOperations = new ObservableCollection<OperationsViewModel>(DataExtractor.FillDotButtonOperations(ComputeSystem));
-        HeaderImage = CardProperty.ConvertMsResourceToIcon(provider.Icon, packageFullName);
-        ComputeSystem.StateChanged += _computeSystemManager.OnComputeSystemStateChanged;
-        _computeSystemManager.ComputeSystemStateChanged += OnComputeSystemStateChanged;
-    }
-
-    public async Task InitializeCardDataAsync()
-    {
-        await InitializeStateAsync();
-        await SetBodyImageAsync();
-        await SetPropertiesAsync();
-    }
-
-    private async Task InitializeStateAsync()
-    {
-        var result = await ComputeSystem!.GetStateAsync();
-        if (result.Result.Status == ProviderOperationStatus.Failure)
-        {
-            _log.Error($"Failed to get state for {ComputeSystem.DisplayName} due to {result.Result.DiagnosticText}");
-        }
-
-        State = result.State;
-        StateColor = ComputeSystemHelpers.GetColorBasedOnState(State);
-
-        if (State == ComputeSystemState.Creating || State == ComputeSystemState.Deleting)
-        {
-            IsOperationInProgress = true;
-            ShouldShowLaunchOperation = false;
-        }
-    }
-
-    private async Task SetBodyImageAsync()
-    {
-        BodyImage = await ComputeSystemHelpers.GetBitmapImageAsync(ComputeSystem!);
-    }
-
-    private async Task SetPropertiesAsync()
-    {
-        foreach (var property in await ComputeSystemHelpers.GetComputeSystemPropertiesAsync(ComputeSystem!, PackageFullName))
-        {
-            Properties.Add(property);
-        }
-    }
-
-    public void OnComputeSystemStateChanged(ComputeSystem sender, ComputeSystemState state)
-    {
-        _windowEx.DispatcherQueue.TryEnqueue(() =>
-        {
-            if (sender.Id == ComputeSystem!.Id)
-            {
-                State = state;
-                StateColor = ComputeSystemHelpers.GetColorBasedOnState(state);
-
-                if (State != ComputeSystemState.Creating || State != ComputeSystemState.Deleting)
-                {
-                    ShouldShowLaunchOperation = true;
-                }
-
-                if (State == ComputeSystemState.Deleted)
-                {
-                    RemoveComputeSystem();
-                }
-            }
-        });
-    }
-
-    public void RemoveStateChangedHandler()
-    {
-        ComputeSystem!.StateChanged -= _computeSystemManager.OnComputeSystemStateChanged;
-        _computeSystemManager.ComputeSystemStateChanged -= OnComputeSystemStateChanged;
-    }
-
-    [RelayCommand]
-    public void LaunchAction()
-    {
-        LastConnected = DateTime.Now;
-
-        // We'll need to disable the card UI while the operation is in progress and handle failures.
-        Task.Run(async () =>
-        {
-<<<<<<< HEAD
-            await ComputeSystem!.ConnectAsync(string.Empty);
-        });
-    }
-
-    private void RemoveComputeSystem()
-    {
-        _windowEx.DispatcherQueue.TryEnqueue(() =>
-        {
-            _removalAction(this);
-            RemoveStateChangedHandler();
-=======
-            IsOperationInProgress = true;
-
-            TelemetryFactory.Get<ITelemetry>().Log(
-                "Environment_Launch_Event",
-                LogLevel.Critical,
-                new EnvironmentLaunchUserEvent(ComputeSystem!.AssociatedProviderId, EnvironmentsTelemetryStatus.Started));
-
-            var operationResult = await ComputeSystem!.ConnectAsync(string.Empty);
-
-            var completionStatus = EnvironmentsTelemetryStatus.Succeeded;
-
-            if ((operationResult == null) || (operationResult.Result.Status == ProviderOperationStatus.Failure))
-            {
-                completionStatus = EnvironmentsTelemetryStatus.Failed;
-                LogFailure(operationResult);
-            }
-
-            TelemetryFactory.Get<ITelemetry>().Log(
-                "Environment_Launch_Event",
-                LogLevel.Critical,
-                new EnvironmentLaunchUserEvent(ComputeSystem!.AssociatedProviderId, completionStatus));
-
-            IsOperationInProgress = false;
->>>>>>> f9ebcaff
-        });
-    }
-
-    private void LogFailure(ComputeSystemOperationResult? computeSystemOperationResult)
-    {
-        if (computeSystemOperationResult == null)
-        {
-            _log.Error($"Launch operation failed for {ComputeSystem}. The ComputeSystemOperationResult was null");
-        }
-        else
-        {
-            _log.Error(computeSystemOperationResult.Result.ExtendedError, $"Launch operation failed for {ComputeSystem} error: {computeSystemOperationResult.Result.DiagnosticText}");
-        }
-    }
-}
+﻿// Copyright (c) Microsoft Corporation.
+// Licensed under the MIT License.
+
+using System;
+using System.Collections.ObjectModel;
+using System.Threading.Tasks;
+using CommunityToolkit.Mvvm.ComponentModel;
+using CommunityToolkit.Mvvm.Input;
+using DevHome.Common.Environments.Helpers;
+using DevHome.Common.Environments.Models;
+using DevHome.Common.Environments.Services;
+using DevHome.Common.Extensions;
+using DevHome.Common.TelemetryEvents.SetupFlow.Environments;
+using DevHome.Environments.Helpers;
+using DevHome.Telemetry;
+using Microsoft.UI.Xaml;
+using Microsoft.UI.Xaml.Media.Imaging;
+using Microsoft.Windows.DevHome.SDK;
+using Serilog;
+using WinUIEx;
+
+namespace DevHome.Environments.ViewModels;
+
+/// <summary>
+/// View model for a compute system. Each 'card' in the UI represents a compute system.
+/// Contains an instance of the compute system object as well.
+/// </summary>
+public partial class ComputeSystemViewModel : ComputeSystemCardBase
+{
+    private readonly ILogger _log = Log.ForContext("SourceContext", nameof(ComputeSystemViewModel));
+
+    private readonly WindowEx _windowEx;
+
+    private readonly IComputeSystemManager _computeSystemManager;
+
+    // Launch button operations
+    public ObservableCollection<OperationsViewModel> LaunchOperations { get; set; }
+
+    public ObservableCollection<CardProperty> Properties { get; set; } = new();
+
+    public string PackageFullName { get; set; }
+
+    private readonly Func<ComputeSystemCardBase, bool> _removalAction;
+
+    public ComputeSystemViewModel(
+        IComputeSystemManager manager,
+        IComputeSystem system,
+        ComputeSystemProvider provider,
+        Func<ComputeSystemCardBase, bool> removalAction,
+        string packageFullName,
+        WindowEx windowEx)
+    {
+        _windowEx = windowEx;
+        _computeSystemManager = manager;
+
+        ComputeSystem = new(system);
+        ProviderDisplayName = provider.DisplayName;
+        PackageFullName = packageFullName;
+        Name = ComputeSystem.DisplayName;
+        AssociatedProviderId = ComputeSystem.AssociatedProviderId!;
+        ComputeSystemId = ComputeSystem.Id!;
+        _removalAction = removalAction;
+        ShouldShowLaunchOperation = true;
+
+        if (!string.IsNullOrEmpty(ComputeSystem.SupplementalDisplayName))
+        {
+            AlternativeName = new string("(" + ComputeSystem.SupplementalDisplayName + ")");
+        }
+
+        LaunchOperations = new ObservableCollection<OperationsViewModel>(DataExtractor.FillLaunchButtonOperations(ComputeSystem));
+        DotOperations = new ObservableCollection<OperationsViewModel>(DataExtractor.FillDotButtonOperations(ComputeSystem));
+        HeaderImage = CardProperty.ConvertMsResourceToIcon(provider.Icon, packageFullName);
+        ComputeSystem.StateChanged += _computeSystemManager.OnComputeSystemStateChanged;
+        _computeSystemManager.ComputeSystemStateChanged += OnComputeSystemStateChanged;
+    }
+
+    public async Task InitializeCardDataAsync()
+    {
+        await InitializeStateAsync();
+        await SetBodyImageAsync();
+        await SetPropertiesAsync();
+    }
+
+    private async Task InitializeStateAsync()
+    {
+        var result = await ComputeSystem!.GetStateAsync();
+        if (result.Result.Status == ProviderOperationStatus.Failure)
+        {
+            _log.Error($"Failed to get state for {ComputeSystem.DisplayName} due to {result.Result.DiagnosticText}");
+        }
+
+        State = result.State;
+        StateColor = ComputeSystemHelpers.GetColorBasedOnState(State);
+
+        if (State == ComputeSystemState.Creating || State == ComputeSystemState.Deleting)
+        {
+            IsOperationInProgress = true;
+            ShouldShowLaunchOperation = false;
+        }
+    }
+
+    private async Task SetBodyImageAsync()
+    {
+        BodyImage = await ComputeSystemHelpers.GetBitmapImageAsync(ComputeSystem!);
+    }
+
+    private async Task SetPropertiesAsync()
+    {
+        foreach (var property in await ComputeSystemHelpers.GetComputeSystemPropertiesAsync(ComputeSystem!, PackageFullName))
+        {
+            Properties.Add(property);
+        }
+    }
+
+    public void OnComputeSystemStateChanged(ComputeSystem sender, ComputeSystemState state)
+    {
+        _windowEx.DispatcherQueue.TryEnqueue(() =>
+        {
+            if (sender.Id == ComputeSystem!.Id)
+            {
+                State = state;
+                StateColor = ComputeSystemHelpers.GetColorBasedOnState(state);
+
+                if (State != ComputeSystemState.Creating || State != ComputeSystemState.Deleting)
+                {
+                    ShouldShowLaunchOperation = true;
+                }
+
+                if (State == ComputeSystemState.Deleted)
+                {
+                    RemoveComputeSystem();
+                }
+            }
+        });
+    }
+
+    public void RemoveStateChangedHandler()
+    {
+        ComputeSystem!.StateChanged -= _computeSystemManager.OnComputeSystemStateChanged;
+        _computeSystemManager.ComputeSystemStateChanged -= OnComputeSystemStateChanged;
+    }
+
+    [RelayCommand]
+    public void LaunchAction()
+    {
+        LastConnected = DateTime.Now;
+
+        // We'll need to disable the card UI while the operation is in progress and handle failures.
+        Task.Run(async () =>
+        {
+            TelemetryFactory.Get<ITelemetry>().Log(
+                "Environment_Launch_Event",
+                LogLevel.Critical,
+                new EnvironmentLaunchUserEvent(ComputeSystem!.AssociatedProviderId, EnvironmentsTelemetryStatus.Started));
+
+            var operationResult = await ComputeSystem!.ConnectAsync(string.Empty);
+
+            var completionStatus = EnvironmentsTelemetryStatus.Succeeded;
+
+            if ((operationResult == null) || (operationResult.Result.Status == ProviderOperationStatus.Failure))
+            {
+                completionStatus = EnvironmentsTelemetryStatus.Failed;
+                LogFailure(operationResult);
+            }
+
+            TelemetryFactory.Get<ITelemetry>().Log(
+                "Environment_Launch_Event",
+                LogLevel.Critical,
+                new EnvironmentLaunchUserEvent(ComputeSystem!.AssociatedProviderId, completionStatus));
+
+            await ComputeSystem!.ConnectAsync(string.Empty);
+        });
+    }
+
+    private void RemoveComputeSystem()
+    {
+        _windowEx.DispatcherQueue.TryEnqueue(() =>
+        {
+            _removalAction(this);
+            RemoveStateChangedHandler();
+        });
+    }
+
+    private void LogFailure(ComputeSystemOperationResult? computeSystemOperationResult)
+    {
+        if (computeSystemOperationResult == null)
+        {
+            _log.Error($"Launch operation failed for {ComputeSystem}. The ComputeSystemOperationResult was null");
+        }
+        else
+        {
+            _log.Error(computeSystemOperationResult.Result.ExtendedError, $"Launch operation failed for {ComputeSystem} error: {computeSystemOperationResult.Result.DiagnosticText}");
+        }
+    }
+}