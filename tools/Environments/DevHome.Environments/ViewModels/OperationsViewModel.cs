﻿// Copyright (c) Microsoft Corporation.
// Licensed under the MIT License.

using System;
using System.Threading.Tasks;
using CommunityToolkit.Mvvm.Input;
using Microsoft.UI.Xaml;
using Microsoft.Windows.DevHome.SDK;
using Windows.Foundation;

namespace DevHome.Environments.ViewModels;

/// <summary>
/// Represents an operation that can be performed on a compute system.
/// This is used to populate the launch and dot buttons on the compute system card.
/// </summary>
public partial class OperationsViewModel
{
    public string Name { get; }

    public string? Description { get; set; }

    public string IconGlyph { get; }

    private Func<string, Task<ComputeSystemOperationResult>> Command { get; }

    public OperationsViewModel(string name, string icon, Func<string, Task<ComputeSystemOperationResult>> command)
    {
        Name = name;
        IconGlyph = icon;
        Command = command;
    }

    [RelayCommand]
    public async Task InvokeAction()
    {
        // We'll need to disable the card UI while the operation is in progress and handle failures.
<<<<<<< HEAD
        await Task.Run(async () =>
=======
        Task.Run(async () =>
>>>>>>> 003bac93
        {
            await Command(string.Empty);
        });
    }
}<|MERGE_RESOLUTION|>--- conflicted
+++ resolved
@@ -32,14 +32,10 @@
     }
 
     [RelayCommand]
-    public async Task InvokeAction()
+    public void InvokeAction()
     {
         // We'll need to disable the card UI while the operation is in progress and handle failures.
-<<<<<<< HEAD
-        await Task.Run(async () =>
-=======
         Task.Run(async () =>
->>>>>>> 003bac93
         {
             await Command(string.Empty);
         });
