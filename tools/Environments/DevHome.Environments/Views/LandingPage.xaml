--- conflicted
+++ resolved
@@ -33,12 +33,7 @@
 
             <!-- Launch Button template -->
             <DataTemplate x:Key="LaunchButton" x:DataType="vm:ComputeSystemViewModel">
-<<<<<<< HEAD
-                <Grid Grid.Column="2" Style="{StaticResource CardBodyContainerStyle}">
-                    <SplitButton 
-=======
                 <SplitButton 
->>>>>>> 003bac93
                         VerticalAlignment="Top" 
                         Command="{x:Bind LaunchActionCommand}" 
                         x:Uid="ms-resource:///DevHome.Environments/Resources/LaunchButton"
@@ -88,24 +83,16 @@
                         Text="{x:Bind Title, Mode=OneWay}"
                         TextTrimming="CharacterEllipsis"
                         HorizontalAlignment="Left"
-<<<<<<< HEAD
-                        VerticalAlignment="Center"/>
-=======
                         VerticalAlignment="Center"
                         IsTextSelectionEnabled="True"/>
->>>>>>> 003bac93
                     <TextBlock
                         Grid.Column="2"
                         Visibility="{x:Bind Value, Mode=OneWay, Converter={StaticResource EmptyObjectToObjectConverter}}"
                         Text="{x:Bind Value, Mode=OneWay}"
                         TextTrimming="CharacterEllipsis"
                         HorizontalAlignment="Left"
-<<<<<<< HEAD
-                        VerticalAlignment="Center"/>
-=======
                         VerticalAlignment="Center"
                         IsTextSelectionEnabled="True"/>
->>>>>>> 003bac93
                 </Grid>
             </DataTemplate>
 
