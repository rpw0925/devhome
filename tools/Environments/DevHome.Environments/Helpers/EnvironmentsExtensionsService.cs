--- conflicted
+++ resolved
@@ -37,45 +37,7 @@
             return;
         }
 
-<<<<<<< HEAD
-        _providers ??= await _computeSystemService.GetComputeSystemProvidersAsync();
-
-        var computeSystems = new Collection<ComputeSystemViewModel>();
-
-        foreach (var providerAndDevIds in _providers)
-        {
-            ComputeSystemsResult? result = null;
-            var provider = providerAndDevIds.Key;
-            var devIdList = providerAndDevIds.Value;
-
-            if (devIdList.Count == 0)
-            {
-                result = await provider.GetComputeSystemsAsync(new EmptyDevId());
-            }
-            else
-            {
-                foreach (var devId in devIdList)
-                {
-                    result = await provider.GetComputeSystemsAsync(devId);
-                }
-            }
-
-            if (result is not null && result.Result.Status != ProviderOperationStatus.Success)
-            {
-                GlobalLog.Logger?.ReportError($"Failed to get {nameof(IComputeSystemProvider)} provider from '{provider.DisplayName}'", result.Result.ToString() ?? string.Empty);
-                continue;
-            }
-
-            foreach (var system in result?.ComputeSystems ?? Enumerable.Empty<IComputeSystem>())
-            {
-                computeSystems.Add(new ComputeSystemViewModel(system, provider.DisplayName));
-            }
-        }
-
-        return computeSystems;
-=======
         await _computeSystemManager.GetComputeSystemsAsync(callback);
->>>>>>> 2cbc93d4
     }
 
     // Debug only offline test data
@@ -83,12 +45,8 @@
     {
         var provider = Application.Current.GetService<IComputeSystemProvider>();
 
-<<<<<<< HEAD
-        var result = await provider.GetComputeSystemsAsync(new EmptyDevId());
-=======
         var result = await provider.GetComputeSystemsAsync(new EmptyDevId(), string.Empty);
         var wrapperList = new List<DeveloperIdWrapper>() { new(new EmptyDevId()) };
->>>>>>> 2cbc93d4
         if (result.Result.Status == ProviderOperationStatus.Success)
         {
             var providerWrapper = new ComputeSystemProvider(provider);
