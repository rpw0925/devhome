// Copyright (c) Microsoft Corporation.
// Licensed under the MIT License.

using System;
using System.Collections.Generic;
using System.Linq;
using System.Threading.Tasks;
using DevHome.Common.Extensions;
<<<<<<< HEAD
=======
using DevHome.Common.Services;
using DevHome.Dashboard.Helpers;
>>>>>>> b4cc44c7
using DevHome.Dashboard.Services;
using DevHome.Dashboard.ViewModels;
using DevHome.Dashboard.Views;
using Microsoft.UI.Xaml;
using Microsoft.UI.Xaml.Automation;
using Microsoft.UI.Xaml.Automation.Peers;
using Microsoft.UI.Xaml.Controls;
using Microsoft.Windows.Widgets;
using Serilog;

namespace DevHome.Dashboard.Controls;

public sealed partial class WidgetControl : UserControl
{
<<<<<<< HEAD
    private readonly ILogger _log = Log.ForContext("SourceContext", nameof(WidgetControl));
=======
    private readonly StringResource _stringResource;
>>>>>>> b4cc44c7

    private SelectableMenuFlyoutItem _currentSelectedSize;

    public WidgetViewModel WidgetSource
    {
        get => (WidgetViewModel)GetValue(WidgetSourceProperty);
        set
        {
            SetValue(WidgetSourceProperty, value);
            if (WidgetSource != null)
            {
                // When the WidgetViewModel is updated, the widget icon must also be also updated.
                // Since the icon update must happen asynchronously on the UI thread, it must be
                // called in code rather than binding.
                UpdateWidgetHeaderIconFillAsync();
            }
        }
    }

    public static readonly DependencyProperty WidgetSourceProperty = DependencyProperty.Register(
        nameof(WidgetSource), typeof(WidgetViewModel), typeof(WidgetControl), new PropertyMetadata(null));

    public WidgetControl()
    {
        this.InitializeComponent();
        _stringResource = new StringResource("DevHome.Dashboard.pri", "DevHome.Dashboard/Resources");
        ActualThemeChanged += OnActualThemeChanged;
    }

    private async void OpenWidgetMenuAsync(object sender, RoutedEventArgs e)
    {
        if (sender as Button is Button widgetMenuButton)
        {
            var widgetMenuFlyout = widgetMenuButton.Flyout as MenuFlyout;
            widgetMenuFlyout.Placement = Microsoft.UI.Xaml.Controls.Primitives.FlyoutPlacementMode.BottomEdgeAlignedLeft;
            if (widgetMenuFlyout?.Items.Count == 0)
            {
                var widgetControl = widgetMenuButton.Tag as WidgetControl;
                if (widgetControl != null && widgetControl.WidgetSource is WidgetViewModel widgetViewModel)
                {
                    await AddSizesToWidgetMenuAsync(widgetMenuFlyout, widgetViewModel);
                    widgetMenuFlyout.Items.Add(new MenuFlyoutSeparator());
                    AddCustomizeToWidgetMenu(widgetMenuFlyout, widgetViewModel);
                    AddRemoveToWidgetMenu(widgetMenuFlyout, widgetViewModel);
                }
            }
        }
    }

    private void AddRemoveToWidgetMenu(MenuFlyout widgetMenuFlyout, WidgetViewModel widgetViewModel)
    {
        var removeWidgetText = _stringResource.GetLocalized("RemoveWidgetMenuText");
        var icon = new FontIcon()
        {
            Glyph = "\xE77A",
        };
        var menuItemClose = new MenuFlyoutItem
        {
            Tag = widgetViewModel,
            Text = removeWidgetText,
            Icon = icon,
        };
        menuItemClose.Click += OnRemoveWidgetClick;
        menuItemClose.SetValue(AutomationProperties.AutomationIdProperty, "RemoveWidgetButton");
        widgetMenuFlyout.Items.Add(menuItemClose);
    }

    private async void OnRemoveWidgetClick(object sender, RoutedEventArgs e)
    {
        if (sender is MenuFlyoutItem deleteMenuItem)
        {
            if (deleteMenuItem?.Tag is WidgetViewModel widgetViewModel)
            {
                // Remove any custom state from the widget. In case the deletion fails, we won't show the widget anymore.
                await widgetViewModel.Widget.SetCustomStateAsync(string.Empty);

                // Remove the widget from the list before deleting, otherwise the widget will
                // have changed and the collection won't be able to find it to remove it.
                var widgetIdToDelete = widgetViewModel.Widget.Id;
                var widgetToDelete = widgetViewModel.Widget;
                _log.Debug($"User removed widget, delete widget {widgetIdToDelete}");
                DashboardView.PinnedWidgets.Remove(widgetViewModel);
                try
                {
                    await widgetToDelete.DeleteAsync();
                    _log.Information($"Deleted Widget {widgetIdToDelete}");
                }
                catch (Exception ex)
                {
                    _log.Error($"Didn't delete Widget {widgetIdToDelete}", ex);
                }
            }
        }
    }

    private async Task AddSizesToWidgetMenuAsync(MenuFlyout widgetMenuFlyout, WidgetViewModel widgetViewModel)
    {
        var widgetCatalog = await Application.Current.GetService<IWidgetHostingService>().GetWidgetCatalogAsync();
        var widgetDefinition = await Task.Run(() => widgetCatalog.GetWidgetDefinition(widgetViewModel.Widget.DefinitionId));
        var capabilities = widgetDefinition.GetWidgetCapabilities();
        var sizeMenuItems = new List<SelectableMenuFlyoutItem>();

        // Add the three possible sizes. Each side should only be enabled if it is included in the widget's capabilities.
        if (capabilities.Any(cap => cap.Size == WidgetSize.Small))
        {
            var menuItemSmall = new SelectableMenuFlyoutItem
            {
                Tag = WidgetSize.Small,
                Text = _stringResource.GetLocalized("SmallWidgetMenuText"),
            };
            menuItemSmall.Click += OnMenuItemSizeClick;
            widgetMenuFlyout.Items.Add(menuItemSmall);
            sizeMenuItems.Add(menuItemSmall);
        }

        if (capabilities.Any(cap => cap.Size == WidgetSize.Medium))
        {
            var menuItemMedium = new SelectableMenuFlyoutItem
            {
                Tag = WidgetSize.Medium,
                Text = _stringResource.GetLocalized("MediumWidgetMenuText"),
            };
            menuItemMedium.Click += OnMenuItemSizeClick;
            widgetMenuFlyout.Items.Add(menuItemMedium);
            sizeMenuItems.Add(menuItemMedium);
        }

        if (capabilities.Any(cap => cap.Size == WidgetSize.Large))
        {
            var menuItemLarge = new SelectableMenuFlyoutItem
            {
                Tag = WidgetSize.Large,
                Text = _stringResource.GetLocalized("LargeWidgetMenuText"),
            };
            menuItemLarge.Click += OnMenuItemSizeClick;
            widgetMenuFlyout.Items.Add(menuItemLarge);
            sizeMenuItems.Add(menuItemLarge);
        }

        // Mark current widget size.
        _currentSelectedSize = sizeMenuItems.FirstOrDefault(x => (WidgetSize)x.Tag == widgetViewModel.WidgetSize);
        MarkSize(_currentSelectedSize);
    }

    private async void OnMenuItemSizeClick(object sender, RoutedEventArgs e)
    {
        if (sender is SelectableMenuFlyoutItem menuSizeItem)
        {
            if (menuSizeItem.DataContext is WidgetViewModel widgetViewModel)
            {
                // Unset mark on current size.
                if (_currentSelectedSize is not null)
                {
                    _currentSelectedSize.Icon = null;
                    var peer = FrameworkElementAutomationPeer.FromElement(_currentSelectedSize) as SelectableMenuFlyoutItemAutomationPeer;
                    peer.RemoveFromSelection();
                }

                // Resize widget.
                var size = (WidgetSize)menuSizeItem.Tag;
                widgetViewModel.WidgetSize = size;
                await widgetViewModel.Widget.SetSizeAsync(size);

                // Set mark on new size.
                _currentSelectedSize = menuSizeItem;
                MarkSize(_currentSelectedSize);
            }
        }
    }

    private void MarkSize(SelectableMenuFlyoutItem menuSizeItem)
    {
        var fontIcon = new FontIcon
        {
            Glyph = "\xE915",
        };
        menuSizeItem.Icon = fontIcon;
        var peer = FrameworkElementAutomationPeer.FromElement(menuSizeItem) as SelectableMenuFlyoutItemAutomationPeer;
        peer.Select();
    }

    private void AddCustomizeToWidgetMenu(MenuFlyout widgetMenuFlyout, WidgetViewModel widgetViewModel)
    {
        if (widgetViewModel.IsCustomizable)
        {
            var customizeWidgetText = _stringResource.GetLocalized("CustomizeWidgetMenuText");
            var icon = new FontIcon()
            {
                Glyph = "\xE70F",
            };
            var menuItemCustomize = new MenuFlyoutItem
            {
                Tag = widgetViewModel,
                Text = customizeWidgetText,
                Icon = icon,
            };
            menuItemCustomize.Click += OnCustomizeWidgetClick;
            widgetMenuFlyout.Items.Add(menuItemCustomize);
        }
    }

    private async void OnCustomizeWidgetClick(object sender, RoutedEventArgs e)
    {
        if (sender is MenuFlyoutItem customizeMenuItem)
        {
            if (customizeMenuItem?.Tag is WidgetViewModel widgetViewModel)
            {
                await widgetViewModel.Widget.NotifyCustomizationRequestedAsync();
            }
        }
    }

    private async void OnActualThemeChanged(FrameworkElement sender, object args)
    {
        WidgetHeaderIcon.Fill = await Application.Current.GetService<IWidgetIconService>()
            .GetBrushForWidgetIconAsync(WidgetSource.WidgetDefinition, ActualTheme);
    }

    private async void UpdateWidgetHeaderIconFillAsync()
    {
        WidgetHeaderIcon.Fill = await Application.Current.GetService<IWidgetIconService>()
            .GetBrushForWidgetIconAsync(WidgetSource.WidgetDefinition, ActualTheme);
    }
}
<|MERGE_RESOLUTION|>--- conflicted
+++ resolved
@@ -1,256 +1,250 @@
-// Copyright (c) Microsoft Corporation.
-// Licensed under the MIT License.
-
-using System;
-using System.Collections.Generic;
-using System.Linq;
-using System.Threading.Tasks;
-using DevHome.Common.Extensions;
-<<<<<<< HEAD
-=======
-using DevHome.Common.Services;
-using DevHome.Dashboard.Helpers;
->>>>>>> b4cc44c7
-using DevHome.Dashboard.Services;
-using DevHome.Dashboard.ViewModels;
-using DevHome.Dashboard.Views;
-using Microsoft.UI.Xaml;
-using Microsoft.UI.Xaml.Automation;
-using Microsoft.UI.Xaml.Automation.Peers;
-using Microsoft.UI.Xaml.Controls;
-using Microsoft.Windows.Widgets;
-using Serilog;
-
-namespace DevHome.Dashboard.Controls;
-
-public sealed partial class WidgetControl : UserControl
-{
-<<<<<<< HEAD
-    private readonly ILogger _log = Log.ForContext("SourceContext", nameof(WidgetControl));
-=======
-    private readonly StringResource _stringResource;
->>>>>>> b4cc44c7
-
-    private SelectableMenuFlyoutItem _currentSelectedSize;
-
-    public WidgetViewModel WidgetSource
-    {
-        get => (WidgetViewModel)GetValue(WidgetSourceProperty);
-        set
-        {
-            SetValue(WidgetSourceProperty, value);
-            if (WidgetSource != null)
-            {
-                // When the WidgetViewModel is updated, the widget icon must also be also updated.
-                // Since the icon update must happen asynchronously on the UI thread, it must be
-                // called in code rather than binding.
-                UpdateWidgetHeaderIconFillAsync();
-            }
-        }
-    }
-
-    public static readonly DependencyProperty WidgetSourceProperty = DependencyProperty.Register(
-        nameof(WidgetSource), typeof(WidgetViewModel), typeof(WidgetControl), new PropertyMetadata(null));
-
-    public WidgetControl()
-    {
-        this.InitializeComponent();
-        _stringResource = new StringResource("DevHome.Dashboard.pri", "DevHome.Dashboard/Resources");
-        ActualThemeChanged += OnActualThemeChanged;
-    }
-
-    private async void OpenWidgetMenuAsync(object sender, RoutedEventArgs e)
-    {
-        if (sender as Button is Button widgetMenuButton)
-        {
-            var widgetMenuFlyout = widgetMenuButton.Flyout as MenuFlyout;
-            widgetMenuFlyout.Placement = Microsoft.UI.Xaml.Controls.Primitives.FlyoutPlacementMode.BottomEdgeAlignedLeft;
-            if (widgetMenuFlyout?.Items.Count == 0)
-            {
-                var widgetControl = widgetMenuButton.Tag as WidgetControl;
-                if (widgetControl != null && widgetControl.WidgetSource is WidgetViewModel widgetViewModel)
-                {
-                    await AddSizesToWidgetMenuAsync(widgetMenuFlyout, widgetViewModel);
-                    widgetMenuFlyout.Items.Add(new MenuFlyoutSeparator());
-                    AddCustomizeToWidgetMenu(widgetMenuFlyout, widgetViewModel);
-                    AddRemoveToWidgetMenu(widgetMenuFlyout, widgetViewModel);
-                }
-            }
-        }
-    }
-
-    private void AddRemoveToWidgetMenu(MenuFlyout widgetMenuFlyout, WidgetViewModel widgetViewModel)
-    {
-        var removeWidgetText = _stringResource.GetLocalized("RemoveWidgetMenuText");
-        var icon = new FontIcon()
-        {
-            Glyph = "\xE77A",
-        };
-        var menuItemClose = new MenuFlyoutItem
-        {
-            Tag = widgetViewModel,
-            Text = removeWidgetText,
-            Icon = icon,
-        };
-        menuItemClose.Click += OnRemoveWidgetClick;
-        menuItemClose.SetValue(AutomationProperties.AutomationIdProperty, "RemoveWidgetButton");
-        widgetMenuFlyout.Items.Add(menuItemClose);
-    }
-
-    private async void OnRemoveWidgetClick(object sender, RoutedEventArgs e)
-    {
-        if (sender is MenuFlyoutItem deleteMenuItem)
-        {
-            if (deleteMenuItem?.Tag is WidgetViewModel widgetViewModel)
-            {
-                // Remove any custom state from the widget. In case the deletion fails, we won't show the widget anymore.
-                await widgetViewModel.Widget.SetCustomStateAsync(string.Empty);
-
-                // Remove the widget from the list before deleting, otherwise the widget will
-                // have changed and the collection won't be able to find it to remove it.
-                var widgetIdToDelete = widgetViewModel.Widget.Id;
-                var widgetToDelete = widgetViewModel.Widget;
-                _log.Debug($"User removed widget, delete widget {widgetIdToDelete}");
-                DashboardView.PinnedWidgets.Remove(widgetViewModel);
-                try
-                {
-                    await widgetToDelete.DeleteAsync();
-                    _log.Information($"Deleted Widget {widgetIdToDelete}");
-                }
-                catch (Exception ex)
-                {
-                    _log.Error($"Didn't delete Widget {widgetIdToDelete}", ex);
-                }
-            }
-        }
-    }
-
-    private async Task AddSizesToWidgetMenuAsync(MenuFlyout widgetMenuFlyout, WidgetViewModel widgetViewModel)
-    {
-        var widgetCatalog = await Application.Current.GetService<IWidgetHostingService>().GetWidgetCatalogAsync();
-        var widgetDefinition = await Task.Run(() => widgetCatalog.GetWidgetDefinition(widgetViewModel.Widget.DefinitionId));
-        var capabilities = widgetDefinition.GetWidgetCapabilities();
-        var sizeMenuItems = new List<SelectableMenuFlyoutItem>();
-
-        // Add the three possible sizes. Each side should only be enabled if it is included in the widget's capabilities.
-        if (capabilities.Any(cap => cap.Size == WidgetSize.Small))
-        {
-            var menuItemSmall = new SelectableMenuFlyoutItem
-            {
-                Tag = WidgetSize.Small,
-                Text = _stringResource.GetLocalized("SmallWidgetMenuText"),
-            };
-            menuItemSmall.Click += OnMenuItemSizeClick;
-            widgetMenuFlyout.Items.Add(menuItemSmall);
-            sizeMenuItems.Add(menuItemSmall);
-        }
-
-        if (capabilities.Any(cap => cap.Size == WidgetSize.Medium))
-        {
-            var menuItemMedium = new SelectableMenuFlyoutItem
-            {
-                Tag = WidgetSize.Medium,
-                Text = _stringResource.GetLocalized("MediumWidgetMenuText"),
-            };
-            menuItemMedium.Click += OnMenuItemSizeClick;
-            widgetMenuFlyout.Items.Add(menuItemMedium);
-            sizeMenuItems.Add(menuItemMedium);
-        }
-
-        if (capabilities.Any(cap => cap.Size == WidgetSize.Large))
-        {
-            var menuItemLarge = new SelectableMenuFlyoutItem
-            {
-                Tag = WidgetSize.Large,
-                Text = _stringResource.GetLocalized("LargeWidgetMenuText"),
-            };
-            menuItemLarge.Click += OnMenuItemSizeClick;
-            widgetMenuFlyout.Items.Add(menuItemLarge);
-            sizeMenuItems.Add(menuItemLarge);
-        }
-
-        // Mark current widget size.
-        _currentSelectedSize = sizeMenuItems.FirstOrDefault(x => (WidgetSize)x.Tag == widgetViewModel.WidgetSize);
-        MarkSize(_currentSelectedSize);
-    }
-
-    private async void OnMenuItemSizeClick(object sender, RoutedEventArgs e)
-    {
-        if (sender is SelectableMenuFlyoutItem menuSizeItem)
-        {
-            if (menuSizeItem.DataContext is WidgetViewModel widgetViewModel)
-            {
-                // Unset mark on current size.
-                if (_currentSelectedSize is not null)
-                {
-                    _currentSelectedSize.Icon = null;
-                    var peer = FrameworkElementAutomationPeer.FromElement(_currentSelectedSize) as SelectableMenuFlyoutItemAutomationPeer;
-                    peer.RemoveFromSelection();
-                }
-
-                // Resize widget.
-                var size = (WidgetSize)menuSizeItem.Tag;
-                widgetViewModel.WidgetSize = size;
-                await widgetViewModel.Widget.SetSizeAsync(size);
-
-                // Set mark on new size.
-                _currentSelectedSize = menuSizeItem;
-                MarkSize(_currentSelectedSize);
-            }
-        }
-    }
-
-    private void MarkSize(SelectableMenuFlyoutItem menuSizeItem)
-    {
-        var fontIcon = new FontIcon
-        {
-            Glyph = "\xE915",
-        };
-        menuSizeItem.Icon = fontIcon;
-        var peer = FrameworkElementAutomationPeer.FromElement(menuSizeItem) as SelectableMenuFlyoutItemAutomationPeer;
-        peer.Select();
-    }
-
-    private void AddCustomizeToWidgetMenu(MenuFlyout widgetMenuFlyout, WidgetViewModel widgetViewModel)
-    {
-        if (widgetViewModel.IsCustomizable)
-        {
-            var customizeWidgetText = _stringResource.GetLocalized("CustomizeWidgetMenuText");
-            var icon = new FontIcon()
-            {
-                Glyph = "\xE70F",
-            };
-            var menuItemCustomize = new MenuFlyoutItem
-            {
-                Tag = widgetViewModel,
-                Text = customizeWidgetText,
-                Icon = icon,
-            };
-            menuItemCustomize.Click += OnCustomizeWidgetClick;
-            widgetMenuFlyout.Items.Add(menuItemCustomize);
-        }
-    }
-
-    private async void OnCustomizeWidgetClick(object sender, RoutedEventArgs e)
-    {
-        if (sender is MenuFlyoutItem customizeMenuItem)
-        {
-            if (customizeMenuItem?.Tag is WidgetViewModel widgetViewModel)
-            {
-                await widgetViewModel.Widget.NotifyCustomizationRequestedAsync();
-            }
-        }
-    }
-
-    private async void OnActualThemeChanged(FrameworkElement sender, object args)
-    {
-        WidgetHeaderIcon.Fill = await Application.Current.GetService<IWidgetIconService>()
-            .GetBrushForWidgetIconAsync(WidgetSource.WidgetDefinition, ActualTheme);
-    }
-
-    private async void UpdateWidgetHeaderIconFillAsync()
-    {
-        WidgetHeaderIcon.Fill = await Application.Current.GetService<IWidgetIconService>()
-            .GetBrushForWidgetIconAsync(WidgetSource.WidgetDefinition, ActualTheme);
-    }
-}
+// Copyright (c) Microsoft Corporation.
+// Licensed under the MIT License.
+
+using System;
+using System.Collections.Generic;
+using System.Linq;
+using System.Threading.Tasks;
+using DevHome.Common.Extensions;
+using DevHome.Common.Services;
+using DevHome.Dashboard.Services;
+using DevHome.Dashboard.ViewModels;
+using DevHome.Dashboard.Views;
+using Microsoft.UI.Xaml;
+using Microsoft.UI.Xaml.Automation;
+using Microsoft.UI.Xaml.Automation.Peers;
+using Microsoft.UI.Xaml.Controls;
+using Microsoft.Windows.Widgets;
+using Serilog;
+
+namespace DevHome.Dashboard.Controls;
+
+public sealed partial class WidgetControl : UserControl
+{
+    private readonly ILogger _log = Log.ForContext("SourceContext", nameof(WidgetControl));
+
+    private readonly StringResource _stringResource;
+
+    private SelectableMenuFlyoutItem _currentSelectedSize;
+
+    public WidgetViewModel WidgetSource
+    {
+        get => (WidgetViewModel)GetValue(WidgetSourceProperty);
+        set
+        {
+            SetValue(WidgetSourceProperty, value);
+            if (WidgetSource != null)
+            {
+                // When the WidgetViewModel is updated, the widget icon must also be also updated.
+                // Since the icon update must happen asynchronously on the UI thread, it must be
+                // called in code rather than binding.
+                UpdateWidgetHeaderIconFillAsync();
+            }
+        }
+    }
+
+    public static readonly DependencyProperty WidgetSourceProperty = DependencyProperty.Register(
+        nameof(WidgetSource), typeof(WidgetViewModel), typeof(WidgetControl), new PropertyMetadata(null));
+
+    public WidgetControl()
+    {
+        this.InitializeComponent();
+        _stringResource = new StringResource("DevHome.Dashboard.pri", "DevHome.Dashboard/Resources");
+        ActualThemeChanged += OnActualThemeChanged;
+    }
+
+    private async void OpenWidgetMenuAsync(object sender, RoutedEventArgs e)
+    {
+        if (sender as Button is Button widgetMenuButton)
+        {
+            var widgetMenuFlyout = widgetMenuButton.Flyout as MenuFlyout;
+            widgetMenuFlyout.Placement = Microsoft.UI.Xaml.Controls.Primitives.FlyoutPlacementMode.BottomEdgeAlignedLeft;
+            if (widgetMenuFlyout?.Items.Count == 0)
+            {
+                var widgetControl = widgetMenuButton.Tag as WidgetControl;
+                if (widgetControl != null && widgetControl.WidgetSource is WidgetViewModel widgetViewModel)
+                {
+                    await AddSizesToWidgetMenuAsync(widgetMenuFlyout, widgetViewModel);
+                    widgetMenuFlyout.Items.Add(new MenuFlyoutSeparator());
+                    AddCustomizeToWidgetMenu(widgetMenuFlyout, widgetViewModel);
+                    AddRemoveToWidgetMenu(widgetMenuFlyout, widgetViewModel);
+                }
+            }
+        }
+    }
+
+    private void AddRemoveToWidgetMenu(MenuFlyout widgetMenuFlyout, WidgetViewModel widgetViewModel)
+    {
+        var removeWidgetText = _stringResource.GetLocalized("RemoveWidgetMenuText");
+        var icon = new FontIcon()
+        {
+            Glyph = "\xE77A",
+        };
+        var menuItemClose = new MenuFlyoutItem
+        {
+            Tag = widgetViewModel,
+            Text = removeWidgetText,
+            Icon = icon,
+        };
+        menuItemClose.Click += OnRemoveWidgetClick;
+        menuItemClose.SetValue(AutomationProperties.AutomationIdProperty, "RemoveWidgetButton");
+        widgetMenuFlyout.Items.Add(menuItemClose);
+    }
+
+    private async void OnRemoveWidgetClick(object sender, RoutedEventArgs e)
+    {
+        if (sender is MenuFlyoutItem deleteMenuItem)
+        {
+            if (deleteMenuItem?.Tag is WidgetViewModel widgetViewModel)
+            {
+                // Remove any custom state from the widget. In case the deletion fails, we won't show the widget anymore.
+                await widgetViewModel.Widget.SetCustomStateAsync(string.Empty);
+
+                // Remove the widget from the list before deleting, otherwise the widget will
+                // have changed and the collection won't be able to find it to remove it.
+                var widgetIdToDelete = widgetViewModel.Widget.Id;
+                var widgetToDelete = widgetViewModel.Widget;
+                _log.Debug($"User removed widget, delete widget {widgetIdToDelete}");
+                DashboardView.PinnedWidgets.Remove(widgetViewModel);
+                try
+                {
+                    await widgetToDelete.DeleteAsync();
+                    _log.Information($"Deleted Widget {widgetIdToDelete}");
+                }
+                catch (Exception ex)
+                {
+                    _log.Error($"Didn't delete Widget {widgetIdToDelete}", ex);
+                }
+            }
+        }
+    }
+
+    private async Task AddSizesToWidgetMenuAsync(MenuFlyout widgetMenuFlyout, WidgetViewModel widgetViewModel)
+    {
+        var widgetCatalog = await Application.Current.GetService<IWidgetHostingService>().GetWidgetCatalogAsync();
+        var widgetDefinition = await Task.Run(() => widgetCatalog.GetWidgetDefinition(widgetViewModel.Widget.DefinitionId));
+        var capabilities = widgetDefinition.GetWidgetCapabilities();
+        var sizeMenuItems = new List<SelectableMenuFlyoutItem>();
+
+        // Add the three possible sizes. Each side should only be enabled if it is included in the widget's capabilities.
+        if (capabilities.Any(cap => cap.Size == WidgetSize.Small))
+        {
+            var menuItemSmall = new SelectableMenuFlyoutItem
+            {
+                Tag = WidgetSize.Small,
+                Text = _stringResource.GetLocalized("SmallWidgetMenuText"),
+            };
+            menuItemSmall.Click += OnMenuItemSizeClick;
+            widgetMenuFlyout.Items.Add(menuItemSmall);
+            sizeMenuItems.Add(menuItemSmall);
+        }
+
+        if (capabilities.Any(cap => cap.Size == WidgetSize.Medium))
+        {
+            var menuItemMedium = new SelectableMenuFlyoutItem
+            {
+                Tag = WidgetSize.Medium,
+                Text = _stringResource.GetLocalized("MediumWidgetMenuText"),
+            };
+            menuItemMedium.Click += OnMenuItemSizeClick;
+            widgetMenuFlyout.Items.Add(menuItemMedium);
+            sizeMenuItems.Add(menuItemMedium);
+        }
+
+        if (capabilities.Any(cap => cap.Size == WidgetSize.Large))
+        {
+            var menuItemLarge = new SelectableMenuFlyoutItem
+            {
+                Tag = WidgetSize.Large,
+                Text = _stringResource.GetLocalized("LargeWidgetMenuText"),
+            };
+            menuItemLarge.Click += OnMenuItemSizeClick;
+            widgetMenuFlyout.Items.Add(menuItemLarge);
+            sizeMenuItems.Add(menuItemLarge);
+        }
+
+        // Mark current widget size.
+        _currentSelectedSize = sizeMenuItems.FirstOrDefault(x => (WidgetSize)x.Tag == widgetViewModel.WidgetSize);
+        MarkSize(_currentSelectedSize);
+    }
+
+    private async void OnMenuItemSizeClick(object sender, RoutedEventArgs e)
+    {
+        if (sender is SelectableMenuFlyoutItem menuSizeItem)
+        {
+            if (menuSizeItem.DataContext is WidgetViewModel widgetViewModel)
+            {
+                // Unset mark on current size.
+                if (_currentSelectedSize is not null)
+                {
+                    _currentSelectedSize.Icon = null;
+                    var peer = FrameworkElementAutomationPeer.FromElement(_currentSelectedSize) as SelectableMenuFlyoutItemAutomationPeer;
+                    peer.RemoveFromSelection();
+                }
+
+                // Resize widget.
+                var size = (WidgetSize)menuSizeItem.Tag;
+                widgetViewModel.WidgetSize = size;
+                await widgetViewModel.Widget.SetSizeAsync(size);
+
+                // Set mark on new size.
+                _currentSelectedSize = menuSizeItem;
+                MarkSize(_currentSelectedSize);
+            }
+        }
+    }
+
+    private void MarkSize(SelectableMenuFlyoutItem menuSizeItem)
+    {
+        var fontIcon = new FontIcon
+        {
+            Glyph = "\xE915",
+        };
+        menuSizeItem.Icon = fontIcon;
+        var peer = FrameworkElementAutomationPeer.FromElement(menuSizeItem) as SelectableMenuFlyoutItemAutomationPeer;
+        peer.Select();
+    }
+
+    private void AddCustomizeToWidgetMenu(MenuFlyout widgetMenuFlyout, WidgetViewModel widgetViewModel)
+    {
+        if (widgetViewModel.IsCustomizable)
+        {
+            var customizeWidgetText = _stringResource.GetLocalized("CustomizeWidgetMenuText");
+            var icon = new FontIcon()
+            {
+                Glyph = "\xE70F",
+            };
+            var menuItemCustomize = new MenuFlyoutItem
+            {
+                Tag = widgetViewModel,
+                Text = customizeWidgetText,
+                Icon = icon,
+            };
+            menuItemCustomize.Click += OnCustomizeWidgetClick;
+            widgetMenuFlyout.Items.Add(menuItemCustomize);
+        }
+    }
+
+    private async void OnCustomizeWidgetClick(object sender, RoutedEventArgs e)
+    {
+        if (sender is MenuFlyoutItem customizeMenuItem)
+        {
+            if (customizeMenuItem?.Tag is WidgetViewModel widgetViewModel)
+            {
+                await widgetViewModel.Widget.NotifyCustomizationRequestedAsync();
+            }
+        }
+    }
+
+    private async void OnActualThemeChanged(FrameworkElement sender, object args)
+    {
+        WidgetHeaderIcon.Fill = await Application.Current.GetService<IWidgetIconService>()
+            .GetBrushForWidgetIconAsync(WidgetSource.WidgetDefinition, ActualTheme);
+    }
+
+    private async void UpdateWidgetHeaderIconFillAsync()
+    {
+        WidgetHeaderIcon.Fill = await Application.Current.GetService<IWidgetIconService>()
+            .GetBrushForWidgetIconAsync(WidgetSource.WidgetDefinition, ActualTheme);
+    }
+}