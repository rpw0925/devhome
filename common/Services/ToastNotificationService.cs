﻿// Copyright (c) Microsoft Corporation.
// Licensed under the MIT License.

using System;
using System.Collections.Generic;
using System.Collections.ObjectModel;
using System.Diagnostics;
using System.Linq;
using System.Text;
using System.Threading.Tasks;
<<<<<<< HEAD
using ABI.System;
using DevHome.Common.Contracts;
=======
using DevHome.Common.Contracts;
using DevHome.Common.Environments.Helpers;
using DevHome.Common.Helpers;
>>>>>>> 003bac93
using Microsoft.Windows.AppLifecycle;
using Microsoft.Windows.AppNotifications;
using Microsoft.Windows.AppNotifications.Builder;
using Windows.ApplicationModel.Activation;
using Windows.Media.AppBroadcasting;
using WinUIEx.Messaging;

namespace DevHome.Common.Services;

public class ToastNotificationService
{
    private readonly IWindowsIdentityService _windowsIdentityService;

<<<<<<< HEAD
=======
    private readonly string _componentName = "ToastNotificationService";

    public bool WasHyperVAddToAdminGroupSuccessful { get; private set; }

>>>>>>> 003bac93
    public ToastNotificationService(IWindowsIdentityService windowsIdentityService)
    {
        _windowsIdentityService = windowsIdentityService;
    }

    public bool ShowHyperVAdminWarningToast()
    {
<<<<<<< HEAD
        // To Do: Add localization
        var toast = new AppNotificationBuilder()
           .AddText("Warning")
           .AddText("The current user is not a Hyper-V administrator. Hyper-V Virtual machines will not load. Please add the user to the Hyper-V Administrators group and reboot.")
           .AddButton(new AppNotificationButton("Add user to the Hyper-V Admin group and enable Hyper-V")
=======
        // Temporary toast notification to inform the user that they are not in the Hyper-V admin group.
        // In the future we'll use an admin process from Dev Home to add the user to the group.
        var toast = new AppNotificationBuilder()
           .AddText("Warning")
           .AddText(StringResourceHelper.GetResource(StringResourceHelper.UserNotInHyperAdminGroupMessage))
           .AddButton(new AppNotificationButton(StringResourceHelper.GetResource(StringResourceHelper.UserNotInHyperAdminGroupButton))
>>>>>>> 003bac93
           .AddArgument("action", "AddUserToHyperVAdminGroup"))
           .BuildNotification();

        AppNotificationManager.Default.Show(toast);
        return toast.Id != 0;
    }

    public void HandlerNotificationActions(AppActivationArguments args)
    {
        if (args.Data is ToastNotificationActivatedEventArgs toastArgs)
        {
<<<<<<< HEAD
            if (toastArgs.Argument.Contains("action=AddUserToHyperVAdminGroup"))
            {
                // Launch powershell and add user to the Hyper-V admin group and enable hyper-v.
                var processStartInfo = new ProcessStartInfo();
                processStartInfo.Verb = "RunAs";
                processStartInfo.FileName = "powershell.exe";
                processStartInfo.ArgumentList.Add("net localgroup \"Hyper-V Administrators\" (whoami) /add");
                processStartInfo.ArgumentList.Add("Enable-WindowsOptionalFeature -Online -FeatureName Microsoft-Hyper-V -All -NoRestart");
                Process.Start(processStartInfo);
                return;
=======
            try
            {
                if (toastArgs.Argument.Contains("action=AddUserToHyperVAdminGroup"))
                {
                    // Launch compmgmt.msc in powershell
                    var psi = new ProcessStartInfo();
                    psi.FileName = "powershell";
                    psi.Arguments = "Start-Process compmgmt.msc -Verb RunAs";
                    Process.Start(psi);
                }
>>>>>>> 003bac93
            }
            catch (Exception ex)
            {
                Log.Logger()?.ReportError(_componentName, $"Unable to launch computer management due to exception", ex);
            }
        }
    }

    public void CheckIfUserIsAHyperVAdmin()
    {
        if (!_windowsIdentityService.IsUserHyperVAdmin())
        {
            ShowHyperVAdminWarningToast();
        }
    }

    public void CheckIfUserIsAHyperVAdmin()
    {
        if (!_windowsIdentityService.IsUserHyperVAdmin())
        {
            ShowHyperVAdminWarningToast();
        }
    }
}<|MERGE_RESOLUTION|>--- conflicted
+++ resolved
@@ -8,14 +8,9 @@
 using System.Linq;
 using System.Text;
 using System.Threading.Tasks;
-<<<<<<< HEAD
-using ABI.System;
-using DevHome.Common.Contracts;
-=======
 using DevHome.Common.Contracts;
 using DevHome.Common.Environments.Helpers;
 using DevHome.Common.Helpers;
->>>>>>> 003bac93
 using Microsoft.Windows.AppLifecycle;
 using Microsoft.Windows.AppNotifications;
 using Microsoft.Windows.AppNotifications.Builder;
@@ -29,13 +24,10 @@
 {
     private readonly IWindowsIdentityService _windowsIdentityService;
 
-<<<<<<< HEAD
-=======
     private readonly string _componentName = "ToastNotificationService";
 
     public bool WasHyperVAddToAdminGroupSuccessful { get; private set; }
 
->>>>>>> 003bac93
     public ToastNotificationService(IWindowsIdentityService windowsIdentityService)
     {
         _windowsIdentityService = windowsIdentityService;
@@ -43,20 +35,12 @@
 
     public bool ShowHyperVAdminWarningToast()
     {
-<<<<<<< HEAD
-        // To Do: Add localization
-        var toast = new AppNotificationBuilder()
-           .AddText("Warning")
-           .AddText("The current user is not a Hyper-V administrator. Hyper-V Virtual machines will not load. Please add the user to the Hyper-V Administrators group and reboot.")
-           .AddButton(new AppNotificationButton("Add user to the Hyper-V Admin group and enable Hyper-V")
-=======
         // Temporary toast notification to inform the user that they are not in the Hyper-V admin group.
         // In the future we'll use an admin process from Dev Home to add the user to the group.
         var toast = new AppNotificationBuilder()
            .AddText("Warning")
            .AddText(StringResourceHelper.GetResource(StringResourceHelper.UserNotInHyperAdminGroupMessage))
            .AddButton(new AppNotificationButton(StringResourceHelper.GetResource(StringResourceHelper.UserNotInHyperAdminGroupButton))
->>>>>>> 003bac93
            .AddArgument("action", "AddUserToHyperVAdminGroup"))
            .BuildNotification();
 
@@ -68,18 +52,6 @@
     {
         if (args.Data is ToastNotificationActivatedEventArgs toastArgs)
         {
-<<<<<<< HEAD
-            if (toastArgs.Argument.Contains("action=AddUserToHyperVAdminGroup"))
-            {
-                // Launch powershell and add user to the Hyper-V admin group and enable hyper-v.
-                var processStartInfo = new ProcessStartInfo();
-                processStartInfo.Verb = "RunAs";
-                processStartInfo.FileName = "powershell.exe";
-                processStartInfo.ArgumentList.Add("net localgroup \"Hyper-V Administrators\" (whoami) /add");
-                processStartInfo.ArgumentList.Add("Enable-WindowsOptionalFeature -Online -FeatureName Microsoft-Hyper-V -All -NoRestart");
-                Process.Start(processStartInfo);
-                return;
-=======
             try
             {
                 if (toastArgs.Argument.Contains("action=AddUserToHyperVAdminGroup"))
@@ -90,7 +62,6 @@
                     psi.Arguments = "Start-Process compmgmt.msc -Verb RunAs";
                     Process.Start(psi);
                 }
->>>>>>> 003bac93
             }
             catch (Exception ex)
             {
@@ -106,12 +77,4 @@
             ShowHyperVAdminWarningToast();
         }
     }
-
-    public void CheckIfUserIsAHyperVAdmin()
-    {
-        if (!_windowsIdentityService.IsUserHyperVAdmin())
-        {
-            ShowHyperVAdminWarningToast();
-        }
-    }
 }