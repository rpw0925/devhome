<?xml version="1.0" encoding="utf-8"?>
<ResourceDictionary
    xmlns="http://schemas.microsoft.com/winfx/2006/xaml/presentation"
    xmlns:x="http://schemas.microsoft.com/winfx/2006/xaml">

    <x:Double x:Key="IconAndTitleSpacing">10</x:Double>
    <x:Double x:Key="ContainerElementSpacing">5</x:Double>
    <x:Double x:Key="ComputeSystemIcon12px">12</x:Double>
    <x:Double x:Key="ComputeSystemImage64px">64</x:Double>

    <!-- Style for the grid that acts as the root element for the Horizontal card -->
    <Style
        x:Key="HorizontalCardRootForEnvironmentsPage"
        TargetType="Grid">
        <Setter Property="Background" Value="{ThemeResource CardBackgroundFillColorDefaultBrush}" />
        <Setter Property="BorderBrush" Value="{ThemeResource CardStrokeColorDefaultBrush}" />
        <Setter Property="Padding" Value="10 0 10 10" />
        <Setter Property="BorderThickness" Value="1" />
        <Setter Property="CornerRadius" Value="{ThemeResource ControlCornerRadius}" />
    </Style>

    <Style
        x:Key="HorizontalCardRootForSetupTargetFlow"
        TargetType="Grid">
        <Setter Property="Padding" Value="0 15 10 20" />
        <Setter Property="BorderThickness" Value="1" />
        <Setter Property="CornerRadius" Value="{ThemeResource ControlCornerRadius}" />
    </Style>

    <Style
        x:Key="HorizontalCardListViewItemContainerStyle"
        TargetType="ListViewItem"
        BasedOn="{StaticResource DefaultListViewItemStyle}">
        <Setter Property="Background" Value="{ThemeResource CardBackgroundFillColorDefaultBrush}" />
        <Setter Property="BorderBrush" Value="{ThemeResource CardStrokeColorDefaultBrush}" />
<<<<<<< HEAD
        <Setter Property="Margin" Value="0 0 0 3"/>
=======
        <Setter Property="Margin" Value="0 0 0 10"/>
>>>>>>> 003bac93
        <Setter Property="HorizontalContentAlignment" Value="Stretch" />
        <Setter Property="VerticalContentAlignment" Value="Stretch" />
    </Style>

    <Style
        x:Key="HorizontalCardListViewItemContainerForManagementPageStyle"
        TargetType="ListViewItem"
        BasedOn="{StaticResource DefaultListViewItemStyle}">
<<<<<<< HEAD
        <Setter Property="Margin" Value="0 0 0 5"/>
=======
        <Setter Property="Margin" Value="0 0 0 10"/>
>>>>>>> 003bac93
        <Setter Property="HorizontalContentAlignment" Value="Stretch" />
        <Setter Property="VerticalContentAlignment" Value="Stretch" />
    </Style>

    <Style
        x:Key="EnvironmentScrollViewerStyle"
        TargetType="ScrollViewer">
        <Setter Property="Margin" Value="0,22,0,0" />
        <Setter Property="VerticalScrollBarVisibility" Value="Auto" />
    </Style>

    <Style
        x:Key="CardHeaderContainerStyle"
        TargetType="Grid">
        <Setter Property="HorizontalAlignment" Value="Stretch" />
        <Setter Property="ColumnSpacing" Value="20" />
        <Setter Property="Margin" Value="0,5,0,0" />
    </Style>

    <Style
        x:Key="ComputeSystemCaptionIconAndTitleContainerStyle"
        TargetType="Grid">
        <Setter Property="Margin" Value="5,0,10,0" />
        <Setter Property="ColumnSpacing" Value="{StaticResource IconAndTitleSpacing}" />
    </Style>

    <Style
        x:Key="ComputeSystemIconStyle"
        TargetType="Viewbox">
        <Setter Property="Width" Value="{StaticResource ComputeSystemIcon12px}" />
        <Setter Property="Height" Value="{StaticResource ComputeSystemIcon12px}" />
    </Style>

    <Style
        x:Key="ComputeSystemIconBackgroundStyle"
        TargetType="Rectangle">
        <Setter Property="Fill" Value="White" />
        <Setter Property="Stroke" Value="Black" />
        <Setter Property="StrokeThickness" Value="1" />
        <Setter Property="RadiusY" Value="2" />
        <Setter Property="RadiusX" Value="2" />
        <Setter Property="Width" Value="{StaticResource ComputeSystemIcon12px}" />
        <Setter Property="Height" Value="{StaticResource ComputeSystemIcon12px}" />
    </Style>

    <Style
        x:Key="ComputeSystemIconBorderStyle"
        TargetType="Border">
        <Setter Property="CornerRadius" Value="{ThemeResource ControlCornerRadius}" />
        <Setter Property="MaxHeight" Value="{StaticResource ComputeSystemIcon12px}" />
        <Setter Property="MaxWidth" Value="{StaticResource ComputeSystemIcon12px}" />
    </Style>

    <Style
        x:Key="ComputeSystemTitleStyle"
        BasedOn="{StaticResource CaptionTextBlockStyle}"
        TargetType="TextBlock">
        <Setter Property="VerticalAlignment" Value="Center" />
        <Setter Property="Foreground" Value="{ThemeResource TextFillColorPrimaryBrush}" />
        <Setter Property="TextTrimming" Value="CharacterEllipsis" />
    </Style>


    <Style
        x:Key="HorizontalThreeDotsContainerStyle"
        TargetType="Grid">
        <Setter Property="HorizontalAlignment" Value="Right" />
    </Style>

    <Style
        x:Key="HorizontalThreeDotsStyle"
        TargetType="Button">
        <Setter Property="Background" Value="Transparent" />
        <Setter Property="Content" Value="&#xE712;" />
        <Setter Property="FontFamily" Value="{StaticResource SymbolThemeFontFamily}" />
        <Setter Property="HorizontalAlignment" Value="Right" />
        <Setter Property="HorizontalAlignment" Value="Right" />
        <Setter Property="BorderThickness" Value="0" />
        <Setter Property="Width" Value="36" />
        <Setter Property="Height" Value="36" />
        <Setter Property="CornerRadius" Value="{ThemeResource ControlCornerRadius}" />
    </Style>

    <Style
        x:Key="CardBodyContainerStyle"
        TargetType="Grid">
        <Setter Property="HorizontalAlignment" Value="Stretch" />
        <Setter Property="ColumnSpacing" Value="10" />
        <Setter Property="Margin" Value="0 3 0 0" />
    </Style>

    <Style
        x:Key="CardBodyStackPanelStyle"
        TargetType="StackPanel">
        <Setter Property="Spacing" Value="5" />
        <Setter Property="VerticalAlignment" Value="Top" />
    </Style>

    <Style
        x:Key="ComputeSystemImageStyle"
        TargetType="Viewbox">
        <Setter Property="Width" Value="{StaticResource ComputeSystemImage64px}" />
        <Setter Property="Height" Value="{StaticResource ComputeSystemImage64px}" />
    </Style>

    <Style
        x:Key="ComputeSystemImageBackgroundStyle"
        TargetType="Rectangle">
        <Setter Property="Fill" Value="White" />
        <Setter Property="Stroke" Value="Black" />
        <Setter Property="StrokeThickness" Value="1" />
        <Setter Property="RadiusY" Value="2" />
        <Setter Property="RadiusX" Value="2" />
        <Setter Property="Width" Value="{StaticResource ComputeSystemImage64px}" />
        <Setter Property="Height" Value="{StaticResource ComputeSystemImage64px}" />
    </Style>

    <Style
        x:Key="ComputeSystemImageBorderStyle"
        TargetType="Border">
        <Setter Property="CornerRadius" Value="{ThemeResource ControlCornerRadius}" />
        <Setter Property="MaxHeight" Value="{StaticResource ComputeSystemImage64px}" />
        <Setter Property="MaxWidth" Value="{StaticResource ComputeSystemImage64px}" />
    </Style>

    <Style
        x:Key="CardBodyStackPanelTextBlockStyle"
        BasedOn="{StaticResource BodyStrongTextBlockStyle}"
        TargetType="TextBlock">
        <Setter Property="Margin" Value="0,0,0,-2" />
        <Setter Property="VerticalAlignment" Value="Top" />
        <Setter Property="TextTrimming" Value="CharacterEllipsis" />
    </Style>

    <Style
        x:Key="CardBodyStackPanelAltTextBlockStyle"
        TargetType="TextBlock">
        <Setter Property="Margin" Value="3,0,0,0" />
        <Setter Property="Foreground" Value="{ThemeResource TextFillColorSecondaryBrush}" />
        <Setter Property="VerticalAlignment" Value="Center" />
        <Setter Property="TextTrimming" Value="CharacterEllipsis" />
    </Style>

    <Style
        x:Key="CardBodyElipsisStyle"
        TargetType="Ellipse">
        <Setter Property="Width" Value="4" />
        <Setter Property="Height" Value="4" />
    </Style>

    <Style
        x:Key="CardBodyStateTextBlockStyle"
        BasedOn="{StaticResource CaptionTextBlockStyle}"
        TargetType="TextBlock">
        <Setter Property="Foreground" Value="{ThemeResource TextFillColorSecondaryBrush}" />
        <Setter Property="TextTrimming" Value="CharacterEllipsis" />
    </Style>

    <Style
        x:Key="CardBodyComputeSystemPropertiesStyle"
        TargetType="ListView">
        <Setter Property="Padding" Value="-10,-10,0,0" />
    </Style>

    <Style
        x:Key="CardBodyWrapGridStyle"
        TargetType="ItemsWrapGrid">
        <Setter Property="MaximumRowsOrColumns" Value="6" />
        <Setter Property="GroupPadding" Value="-5,0,0,0" />
        <Setter Property="Orientation" Value="Horizontal" />
        <Setter Property="ItemWidth" Value="125" />
        <Setter Property="Margin" Value="-10 -15 -10 0"/>
        <Setter Property="IsHitTestVisible" Value="False"/>
    </Style>

    <Style
        x:Key="CardPropertyTextBlockStyle"
        BasedOn="{StaticResource CaptionTextBlockStyle}"
        TargetType="TextBlock">
        <Setter Property="Foreground" Value="{ThemeResource TextFillColorSecondaryBrush}" />
        <Setter Property="FontSize" Value="11" />
        <Setter Property="TextTrimming" Value="CharacterEllipsis" />
    </Style>

    <Style 
        x:Key="CardBodySplitButtonStyle"
        TargetType="SplitButton">
        <Setter Property="HorizontalAlignment" Value="Right" />
        <Setter Property="VerticalAlignment" Value="Top" />
        <Setter Property="Padding" Value="20,8,15,8" />
    </Style>

</ResourceDictionary><|MERGE_RESOLUTION|>--- conflicted
+++ resolved
@@ -33,11 +33,7 @@
         BasedOn="{StaticResource DefaultListViewItemStyle}">
         <Setter Property="Background" Value="{ThemeResource CardBackgroundFillColorDefaultBrush}" />
         <Setter Property="BorderBrush" Value="{ThemeResource CardStrokeColorDefaultBrush}" />
-<<<<<<< HEAD
-        <Setter Property="Margin" Value="0 0 0 3"/>
-=======
         <Setter Property="Margin" Value="0 0 0 10"/>
->>>>>>> 003bac93
         <Setter Property="HorizontalContentAlignment" Value="Stretch" />
         <Setter Property="VerticalContentAlignment" Value="Stretch" />
     </Style>
@@ -46,11 +42,7 @@
         x:Key="HorizontalCardListViewItemContainerForManagementPageStyle"
         TargetType="ListViewItem"
         BasedOn="{StaticResource DefaultListViewItemStyle}">
-<<<<<<< HEAD
-        <Setter Property="Margin" Value="0 0 0 5"/>
-=======
         <Setter Property="Margin" Value="0 0 0 10"/>
->>>>>>> 003bac93
         <Setter Property="HorizontalContentAlignment" Value="Stretch" />
         <Setter Property="VerticalContentAlignment" Value="Stretch" />
     </Style>
