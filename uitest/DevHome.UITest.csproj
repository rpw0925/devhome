﻿<Project Sdk="Microsoft.NET.Sdk">
  <Import Project="$(SolutionDir)ToolingVersions.props"/>
  <PropertyGroup>
    <RootNamespace>DevHome.UITest</RootNamespace>
    <Platforms>x86;x64;arm64</Platforms>
<<<<<<< HEAD
=======
    <RuntimeIdentifiers>win10-x86;win10-x64;win10-arm64</RuntimeIdentifiers>
>>>>>>> 45b67825
    <IsPackable>false</IsPackable>
    <ImplicitUsings>enable</ImplicitUsings>
    <UseWinUI>true</UseWinUI>
    <WindowsAppSDKSelfContained>true</WindowsAppSDKSelfContained>
    <ProjectPriFileName>resources.pri</ProjectPriFileName>
    <RunSettingsFilePath>$(MSBuildProjectDirectory)\Test.runsettings</RunSettingsFilePath>
  </PropertyGroup>
  <ItemGroup>
    <PackageReference Include="coverlet.collector" Version="3.1.2" />
    <PackageReference Include="Microsoft.Extensions.Configuration.Binder" Version="6.0.0" />
    <PackageReference Include="Microsoft.Extensions.Configuration.Json" Version="6.0.0" />
    <PackageReference Include="Microsoft.NET.Test.Sdk" Version="17.2.0" />
    <PackageReference Include="MSTest.TestAdapter" Version="2.2.10" />
    <PackageReference Include="MSTest.TestFramework" Version="2.2.10" />
    <PackageReference Include="Appium.WebDriver" Version="4.4.5" />
  </ItemGroup>
  <ItemGroup>
    <None Update="appsettings.*">
      <CopyToOutputDirectory>Always</CopyToOutputDirectory>
    </None>
  </ItemGroup>
  <ItemGroup>
    <None Update="TestAssets\**\*">
      <CopyToOutputDirectory>Always</CopyToOutputDirectory>
    </None>
  </ItemGroup>
</Project><|MERGE_RESOLUTION|>--- conflicted
+++ resolved
@@ -1,36 +1,33 @@
-﻿<Project Sdk="Microsoft.NET.Sdk">
-  <Import Project="$(SolutionDir)ToolingVersions.props"/>
-  <PropertyGroup>
-    <RootNamespace>DevHome.UITest</RootNamespace>
-    <Platforms>x86;x64;arm64</Platforms>
-<<<<<<< HEAD
-=======
-    <RuntimeIdentifiers>win10-x86;win10-x64;win10-arm64</RuntimeIdentifiers>
->>>>>>> 45b67825
-    <IsPackable>false</IsPackable>
-    <ImplicitUsings>enable</ImplicitUsings>
-    <UseWinUI>true</UseWinUI>
-    <WindowsAppSDKSelfContained>true</WindowsAppSDKSelfContained>
-    <ProjectPriFileName>resources.pri</ProjectPriFileName>
-    <RunSettingsFilePath>$(MSBuildProjectDirectory)\Test.runsettings</RunSettingsFilePath>
-  </PropertyGroup>
-  <ItemGroup>
-    <PackageReference Include="coverlet.collector" Version="3.1.2" />
-    <PackageReference Include="Microsoft.Extensions.Configuration.Binder" Version="6.0.0" />
-    <PackageReference Include="Microsoft.Extensions.Configuration.Json" Version="6.0.0" />
-    <PackageReference Include="Microsoft.NET.Test.Sdk" Version="17.2.0" />
-    <PackageReference Include="MSTest.TestAdapter" Version="2.2.10" />
-    <PackageReference Include="MSTest.TestFramework" Version="2.2.10" />
-    <PackageReference Include="Appium.WebDriver" Version="4.4.5" />
-  </ItemGroup>
-  <ItemGroup>
-    <None Update="appsettings.*">
-      <CopyToOutputDirectory>Always</CopyToOutputDirectory>
-    </None>
-  </ItemGroup>
-  <ItemGroup>
-    <None Update="TestAssets\**\*">
-      <CopyToOutputDirectory>Always</CopyToOutputDirectory>
-    </None>
-  </ItemGroup>
+﻿<Project Sdk="Microsoft.NET.Sdk">
+  <Import Project="$(SolutionDir)ToolingVersions.props"/>
+  <PropertyGroup>
+    <RootNamespace>DevHome.UITest</RootNamespace>
+    <Platforms>x86;x64;arm64</Platforms>
+    <RuntimeIdentifiers>win10-x86;win10-x64;win10-arm64</RuntimeIdentifiers>
+    <IsPackable>false</IsPackable>
+    <ImplicitUsings>enable</ImplicitUsings>
+    <UseWinUI>true</UseWinUI>
+    <WindowsAppSDKSelfContained>true</WindowsAppSDKSelfContained>
+    <ProjectPriFileName>resources.pri</ProjectPriFileName>
+    <RunSettingsFilePath>$(MSBuildProjectDirectory)\Test.runsettings</RunSettingsFilePath>
+  </PropertyGroup>
+  <ItemGroup>
+    <PackageReference Include="coverlet.collector" Version="3.1.2" />
+    <PackageReference Include="Microsoft.Extensions.Configuration.Binder" Version="6.0.0" />
+    <PackageReference Include="Microsoft.Extensions.Configuration.Json" Version="6.0.0" />
+    <PackageReference Include="Microsoft.NET.Test.Sdk" Version="17.2.0" />
+    <PackageReference Include="MSTest.TestAdapter" Version="2.2.10" />
+    <PackageReference Include="MSTest.TestFramework" Version="2.2.10" />
+    <PackageReference Include="Appium.WebDriver" Version="4.4.5" />
+  </ItemGroup>
+  <ItemGroup>
+    <None Update="appsettings.*">
+      <CopyToOutputDirectory>Always</CopyToOutputDirectory>
+    </None>
+  </ItemGroup>
+  <ItemGroup>
+    <None Update="TestAssets\**\*">
+      <CopyToOutputDirectory>Always</CopyToOutputDirectory>
+    </None>
+  </ItemGroup>
 </Project>