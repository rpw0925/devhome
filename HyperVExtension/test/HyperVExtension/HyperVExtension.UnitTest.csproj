﻿<Project Sdk="Microsoft.NET.Sdk">
  <Import Project="$(SolutionDir)ToolingVersions.props" />
  <PropertyGroup>
    <RootNamespace>HyperVExtension.UnitTest</RootNamespace>
    <RuntimeIdentifiers>win10-x86;win10-x64;win10-arm64</RuntimeIdentifiers>
    <Platforms>x86;x64;arm64</Platforms>
    <IsPackable>false</IsPackable>
    <ImplicitUsings>enable</ImplicitUsings>
    <Nullable>enable</Nullable>
    <UseWinUI>true</UseWinUI>
    <ProjectPriFileName>resources.pri</ProjectPriFileName>
    <EnableUnsafeBinaryFormatterSerialization>true</EnableUnsafeBinaryFormatterSerialization>
  </PropertyGroup>
  <ItemGroup>
    <PackageReference Include="coverlet.collector" Version="3.2.0">
      <PrivateAssets>all</PrivateAssets>
      <IncludeAssets>runtime; build; native; contentfiles; analyzers; buildtransitive</IncludeAssets>
    </PackageReference>
    <PackageReference Include="Microsoft.NET.Test.Sdk" Version="17.5.0" />
    <PackageReference Include="Microsoft.Toolkit.Uwp.Notifications" Version="7.1.3" />
    <PackageReference Include="Moq" Version="4.18.4" />
    <PackageReference Include="MSTest.TestAdapter" Version="3.0.2" />
    <PackageReference Include="MSTest.TestFramework" Version="3.0.2" />
<<<<<<< HEAD
    <PackageReference Include="Microsoft.WindowsAppSDK" Version="1.5.240311000" />
=======
>>>>>>> 072b7947
    <PackageReference Include="Microsoft.Windows.CsWinRT" Version="2.0.4" />
    <PackageReference Include="Microsoft.Extensions.Hosting" Version="8.0.0" />
    <PackageReference Include="Serilog" Version="3.1.1" />
    <PackageReference Include="Serilog.Extensions.Logging" Version="8.0.0" />
    <PackageReference Include="Serilog.Settings.Configuration" Version="8.0.0" />
    <PackageReference Include="Serilog.Sinks.Console" Version="5.0.1" />
    <PackageReference Include="Serilog.Sinks.Debug" Version="2.0.0" />
    <PackageReference Include="Serilog.Sinks.File" Version="5.0.0" />
  </ItemGroup>
  <ItemGroup>
    <PackageReference Update="Microsoft.CodeAnalysis.NetAnalyzers" Version="7.0.4">
      <PrivateAssets>all</PrivateAssets>
      <IncludeAssets>runtime; build; native; contentfiles; analyzers; buildtransitive</IncludeAssets>
    </PackageReference>
  </ItemGroup>
  <ItemGroup>
    <ProjectReference Include="..\..\src\HyperVExtension.Common\HyperVExtension.Common.csproj" />
    <ProjectReference Include="..\..\src\HyperVExtension\HyperVExtension.csproj" />
  </ItemGroup>
  <ItemGroup>
    <Folder Include="HyperVExtensionTests\TestArchiveFile\" />
  </ItemGroup>
</Project>
<|MERGE_RESOLUTION|>--- conflicted
+++ resolved
@@ -1,50 +1,46 @@
-﻿<Project Sdk="Microsoft.NET.Sdk">
-  <Import Project="$(SolutionDir)ToolingVersions.props" />
-  <PropertyGroup>
-    <RootNamespace>HyperVExtension.UnitTest</RootNamespace>
-    <RuntimeIdentifiers>win10-x86;win10-x64;win10-arm64</RuntimeIdentifiers>
-    <Platforms>x86;x64;arm64</Platforms>
-    <IsPackable>false</IsPackable>
-    <ImplicitUsings>enable</ImplicitUsings>
-    <Nullable>enable</Nullable>
-    <UseWinUI>true</UseWinUI>
-    <ProjectPriFileName>resources.pri</ProjectPriFileName>
-    <EnableUnsafeBinaryFormatterSerialization>true</EnableUnsafeBinaryFormatterSerialization>
-  </PropertyGroup>
-  <ItemGroup>
-    <PackageReference Include="coverlet.collector" Version="3.2.0">
-      <PrivateAssets>all</PrivateAssets>
-      <IncludeAssets>runtime; build; native; contentfiles; analyzers; buildtransitive</IncludeAssets>
-    </PackageReference>
-    <PackageReference Include="Microsoft.NET.Test.Sdk" Version="17.5.0" />
-    <PackageReference Include="Microsoft.Toolkit.Uwp.Notifications" Version="7.1.3" />
-    <PackageReference Include="Moq" Version="4.18.4" />
-    <PackageReference Include="MSTest.TestAdapter" Version="3.0.2" />
-    <PackageReference Include="MSTest.TestFramework" Version="3.0.2" />
-<<<<<<< HEAD
-    <PackageReference Include="Microsoft.WindowsAppSDK" Version="1.5.240311000" />
-=======
->>>>>>> 072b7947
-    <PackageReference Include="Microsoft.Windows.CsWinRT" Version="2.0.4" />
-    <PackageReference Include="Microsoft.Extensions.Hosting" Version="8.0.0" />
-    <PackageReference Include="Serilog" Version="3.1.1" />
-    <PackageReference Include="Serilog.Extensions.Logging" Version="8.0.0" />
-    <PackageReference Include="Serilog.Settings.Configuration" Version="8.0.0" />
-    <PackageReference Include="Serilog.Sinks.Console" Version="5.0.1" />
-    <PackageReference Include="Serilog.Sinks.Debug" Version="2.0.0" />
-    <PackageReference Include="Serilog.Sinks.File" Version="5.0.0" />
-  </ItemGroup>
-  <ItemGroup>
-    <PackageReference Update="Microsoft.CodeAnalysis.NetAnalyzers" Version="7.0.4">
-      <PrivateAssets>all</PrivateAssets>
-      <IncludeAssets>runtime; build; native; contentfiles; analyzers; buildtransitive</IncludeAssets>
-    </PackageReference>
-  </ItemGroup>
-  <ItemGroup>
-    <ProjectReference Include="..\..\src\HyperVExtension.Common\HyperVExtension.Common.csproj" />
-    <ProjectReference Include="..\..\src\HyperVExtension\HyperVExtension.csproj" />
-  </ItemGroup>
-  <ItemGroup>
-    <Folder Include="HyperVExtensionTests\TestArchiveFile\" />
-  </ItemGroup>
-</Project>
+﻿<Project Sdk="Microsoft.NET.Sdk">
+  <Import Project="$(SolutionDir)ToolingVersions.props" />
+  <PropertyGroup>
+    <RootNamespace>HyperVExtension.UnitTest</RootNamespace>
+    <RuntimeIdentifiers>win10-x86;win10-x64;win10-arm64</RuntimeIdentifiers>
+    <Platforms>x86;x64;arm64</Platforms>
+    <IsPackable>false</IsPackable>
+    <ImplicitUsings>enable</ImplicitUsings>
+    <Nullable>enable</Nullable>
+    <UseWinUI>true</UseWinUI>
+    <ProjectPriFileName>resources.pri</ProjectPriFileName>
+    <EnableUnsafeBinaryFormatterSerialization>true</EnableUnsafeBinaryFormatterSerialization>
+  </PropertyGroup>
+  <ItemGroup>
+    <PackageReference Include="coverlet.collector" Version="3.2.0">
+      <PrivateAssets>all</PrivateAssets>
+      <IncludeAssets>runtime; build; native; contentfiles; analyzers; buildtransitive</IncludeAssets>
+    </PackageReference>
+    <PackageReference Include="Microsoft.NET.Test.Sdk" Version="17.5.0" />
+    <PackageReference Include="Microsoft.Toolkit.Uwp.Notifications" Version="7.1.3" />
+    <PackageReference Include="Moq" Version="4.18.4" />
+    <PackageReference Include="MSTest.TestAdapter" Version="3.0.2" />
+    <PackageReference Include="MSTest.TestFramework" Version="3.0.2" />
+    <PackageReference Include="Microsoft.Windows.CsWinRT" Version="2.0.4" />
+    <PackageReference Include="Microsoft.Extensions.Hosting" Version="8.0.0" />
+    <PackageReference Include="Serilog" Version="3.1.1" />
+    <PackageReference Include="Serilog.Extensions.Logging" Version="8.0.0" />
+    <PackageReference Include="Serilog.Settings.Configuration" Version="8.0.0" />
+    <PackageReference Include="Serilog.Sinks.Console" Version="5.0.1" />
+    <PackageReference Include="Serilog.Sinks.Debug" Version="2.0.0" />
+    <PackageReference Include="Serilog.Sinks.File" Version="5.0.0" />
+  </ItemGroup>
+  <ItemGroup>
+    <PackageReference Update="Microsoft.CodeAnalysis.NetAnalyzers" Version="7.0.4">
+      <PrivateAssets>all</PrivateAssets>
+      <IncludeAssets>runtime; build; native; contentfiles; analyzers; buildtransitive</IncludeAssets>
+    </PackageReference>
+  </ItemGroup>
+  <ItemGroup>
+    <ProjectReference Include="..\..\src\HyperVExtension.Common\HyperVExtension.Common.csproj" />
+    <ProjectReference Include="..\..\src\HyperVExtension\HyperVExtension.csproj" />
+  </ItemGroup>
+  <ItemGroup>
+    <Folder Include="HyperVExtensionTests\TestArchiveFile\" />
+  </ItemGroup>
+</Project>